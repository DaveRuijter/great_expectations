--- conflicted
+++ resolved
@@ -51,12 +51,7 @@
             # else:
             #     self.context_root_directory = "./great_expectations/data_asset_configurations"
 
-<<<<<<< HEAD
-        self.context_root_directory = context_root_dir
-        self.context_root_directory = os.path.abspath(self.context_root_directory)
-=======
         self.context_root_directory = os.path.abspath(context_root_dir)
->>>>>>> 8253f0bf
 
         self.expectations_directory = os.path.join(self.context_root_directory, "great_expectations/expectations")
         self.plugin_store_directory = os.path.join(self.context_root_directory, "great_expectations/plugins/store")
