--- conflicted
+++ resolved
@@ -8,6 +8,7 @@
 import os
 import shutil
 import sys
+import traceback
 import uuid
 import warnings
 import webbrowser
@@ -21,10 +22,7 @@
 
 import great_expectations.exceptions as ge_exceptions
 from great_expectations.core.batch import Batch, BatchRequest, PartitionRequest
-<<<<<<< HEAD
-=======
 from great_expectations.core.data_context_key import StringKey
->>>>>>> 8be205f4
 from great_expectations.core.expectation_suite import ExpectationSuite
 from great_expectations.core.expectation_validation_result import get_metric_kwargs_id
 from great_expectations.core.id_dict import BatchKwargs
@@ -1418,11 +1416,7 @@
                 # gets merged with "batch_spec" and processed by the configured ExecutionEngine object.  However,
                 # SimpleSqlalchemyDatasource uses "PartitionRequest" to relay the splitting and sampling
                 # directives to the SqlAlchemyExecutionEngine object.  The problem with this is that if the querying
-<<<<<<< HEAD
-                # of partitions is implemented using the PartitionQuery class, it will not recognized the keys
-=======
                 # of partitions is implemented using the PartitionQuery class, it will not recognize the keys
->>>>>>> 8be205f4
                 # representing the splitting and sampling directives and raise an exception.  Additional work is needed
                 # to decouple the directives that go into PartitionQuery from the other PartitionRequest directives.
                 partition_request_params: dict = {
