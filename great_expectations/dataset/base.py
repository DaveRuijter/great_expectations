import json
import inspect
import copy
from functools import wraps
import traceback

# import pandas as pd
import numpy as np
<<<<<<< HEAD
from collections import Counter
=======
from collections import defaultdict
>>>>>>> 93925761

from .util import DotDict, ensure_json_serializable


class DataSet(object):

    def __init__(self, *args, **kwargs):
        super(DataSet, self).__init__(*args, **kwargs)
        self.initialize_expectations()

    @classmethod
    def expectation(cls, method_arg_names):
        """
        The core expectation decorator, this method takes a single parameter which it uses to build and save the
        expectation config to the DataSet object. The parameter defines an ordered list of the positional arguments to
        be used by the method implementing the expectation.

        Note that intermediate decorators that call the core @expectation decorator will most likely need to pass their
        decorated methods' signature up to the expectation decorator. For example, the MetaPandasDataSet column_map_expectation
        decorator relies on the DataSet expectation decorator, but will pass through the signature from the implementing method.

        When decorated with @expectation, a method will:
            1. Build and update the expectation config.
            2. Handle the "include_config" boolean parameter, which allows a caller to retrieve the generated
                configuration immediately after running the expectation.
            3. Handle the "catch_exceptions" parameter, which allows a caller to catch any exception and report an
                aggregate trace, useful for validation.
            4. Handle the "output_format" parameter, and pass it down to the implementing method if its signature expects it.
                By handing down the output_format, methods implementing expectations can optionally provide additional output formats
                specific to the use cases that they handle.
        """
        def outer_wrapper(func):
            @wraps(func)
            def wrapper(self, *args, **kwargs):

                #Get the name of the method
                method_name = func.__name__

                # Combine all arguments into a single new "kwargs"
                all_args = dict(zip(method_arg_names, args))
                all_args.update(kwargs)

                #Unpack display parameters; remove them from all_args if appropriate
                if "include_config" in kwargs:
                    include_config = kwargs["include_config"]
                    del all_args["include_config"]
                else:
                    include_config = self.default_expectation_args["include_config"]

                if "catch_exceptions" in kwargs:
                    catch_exceptions = kwargs["catch_exceptions"]
                    del all_args["catch_exceptions"]
                else:
                    catch_exceptions = self.default_expectation_args["catch_exceptions"]

                if "output_format" in kwargs:
                    output_format = kwargs["output_format"]
                else:
                    output_format = self.default_expectation_args["output_format"]

                # This intends to get the signature of the inner wrapper, if there is one.
                if "output_format" in inspect.getargspec(func)[0][1:]:
                    all_args["output_format"] = output_format
                else:
                    if "output_format" in all_args:
                        del all_args["output_format"]

                all_args = ensure_json_serializable(all_args)
                expectation_args = copy.deepcopy(all_args)

                #Construct the expectation_config object
                expectation_config = DotDict({
                    "expectation_type": method_name,
                    "kwargs": expectation_args
                })

                #Add the expectation_method key
                expectation_config['expectation_type'] = method_name

                raised_exception = False
                exception_traceback = None

                #Finally, execute the expectation method itself
<<<<<<< HEAD
                if catch_exceptions:
                    try:
                        return_obj = func(self, **all_args)
=======
                try:
                    return_obj = func(self, **expectation_args)
>>>>>>> 93925761

                    except Exception as err:
                        raised_exception = True
                        exception_traceback = traceback.format_exc()

                        if output_format != "BOOLEAN_ONLY":
                            return_obj = {
                                "success": False
                            }
                        else:
                            return_obj = False
                else:
                    return_obj = func(self, **all_args)

                #Add a "success" object to the config
                if output_format == "BOOLEAN_ONLY":
                    expectation_config["success_on_last_run"] = return_obj
                else:
                    expectation_config["success_on_last_run"] = return_obj["success"]

                #Append the expectation to the config.
                self.append_expectation(expectation_config)

                if output_format != 'BOOLEAN_ONLY':
                    
                    if include_config:
                        return_obj["expectation_type"] = expectation_config["expectation_type"]
                        return_obj["expectation_kwargs"] = copy.deepcopy(dict(expectation_config["kwargs"]))

                    if catch_exceptions:
                        return_obj["raised_exception"] = raised_exception
                        return_obj["exception_traceback"] = exception_traceback

                return return_obj

            # wrapper.__name__ = func.__name__
            # wrapper.__doc__ = func.__doc__
            return wrapper

        return outer_wrapper

    @classmethod
    def column_map_expectation(cls, func):
        raise NotImplementedError

    @classmethod
    def column_aggregate_expectation(cls, func):
        raise NotImplementedError

    def initialize_expectations(self, config=None, name=None):
        if config != None:
            #!!! Should validate the incoming config with jsonschema here

            # Copy the original so that we don't overwrite it by accident
            self._expectations_config = DotDict(copy.deepcopy(config))

        else:
            self._expectations_config = DotDict({
                "dataset_name" : name,
                "expectations" : []
            })

        self.default_expectation_args = {
            "include_config" : False,
            "catch_exceptions" : False,
            "output_format" : 'BASIC',
        }

    def append_expectation(self, expectation_config):
        expectation_type = expectation_config['expectation_type']

        #Drop existing expectations with the same expectation_type.
        #For column_expectations, append_expectation should only replace expectations
        # where the expectation_type AND the column match
        #!!! This is good default behavior, but
        #!!!    it needs to be documented, and
        #!!!    we need to provide syntax to override it.

        if 'column' in expectation_config['kwargs']:
            column = expectation_config['kwargs']['column']

            self._expectations_config.expectations = [f for f in filter(
                lambda exp: (exp['expectation_type'] != expectation_type) or ('column' in exp['kwargs'] and exp['kwargs']['column'] != column),
                self._expectations_config.expectations
            )]
        else:
            self._expectations_config.expectations = [f for f in filter(
                lambda exp: exp['expectation_type'] != expectation_type,
                self._expectations_config.expectations
            )]

        self._expectations_config.expectations.append(expectation_config)

    def get_default_expectation_arguments(self):
        return self.default_expectation_args

    def set_default_expectation_argument(self, argument, value):
        #!!! Maybe add a validation check here?

        self.default_expectation_args[argument] = value

    def get_expectations_config(self,
        discard_failed_expectations=True,
        discard_output_format_kwargs=True,
        discard_include_configs_kwargs=True,
        discard_catch_exceptions_kwargs=True,
        suppress_warnings=False
    ):        
        config = dict(self._expectations_config)
        config = copy.deepcopy(config)
        expectations = config["expectations"]

        discards = defaultdict(int)

        if discard_failed_expectations:
            new_expectations = []

            for expectation in expectations:
                #Note: This is conservative logic.
                #Instead of retaining expectations IFF success==True, it discard expectations IFF success==False.
                #In cases where expectation["success"] is missing or None, expectations are *retained*.
                #Such a case could occur if expectations were loaded from a config file and never run.
                if "success_on_last_run" in expectation and expectation["success_on_last_run"] == False:
                    discards["failed_expectations"] += 1
                else:
                    new_expectations.append(expectation)
                    
            expectations = new_expectations

        for expectation in expectations:
            if "success_on_last_run" in expectation:
                del expectation["success_on_last_run"]

            if discard_output_format_kwargs:
                if "output_format" in expectation["kwargs"]:
                    del expectation["kwargs"]["output_format"]
                    discards["output_format"] += 1

            if discard_include_configs_kwargs:
                if "include_configs" in expectation["kwargs"]:
                    del expectation["kwargs"]["include_configs"]
                    discards["include_configs"] += 1

            if discard_catch_exceptions_kwargs:
                if "catch_exceptions" in expectation["kwargs"]:
                    del expectation["kwargs"]["catch_exceptions"]
                    discards["catch_exceptions"] += 1


        if not suppress_warnings:
            """
WARNING: get_expectations_config discarded
    12 failing expectations
    44 output_format kwargs
     0 include_config kwargs
     1 catch_exceptions kwargs
If you wish to change this behavior, please set discard_failed_expectations, discard_output_format_kwargs, discard_include_configs_kwargs, and discard_catch_exceptions_kwargs appropirately.
            """
            if any([discard_failed_expectations, discard_output_format_kwargs, discard_include_configs_kwargs, discard_catch_exceptions_kwargs]):
                print ("WARNING: get_expectations_config discarded")
                if discard_failed_expectations:
                    print ("\t%d failing expectations" % discards["failed_expectations"])
                if discard_output_format_kwargs:
                    print ("\t%d output_format kwargs" % discards["output_format"])
                if discard_include_configs_kwargs:
                    print ("\t%d include_configs kwargs" % discards["include_configs"])
                if discard_catch_exceptions_kwargs:
                    print ("\t%d catch_exceptions kwargs" % discards["catch_exceptions"])
                print ("If you wish to change this behavior, please set discard_failed_expectations, discard_output_format_kwargs, discard_include_configs_kwargs, and discard_catch_exceptions_kwargs appropirately.")
                    
        config["expectations"] = expectations
        return config

    def save_expectations_config(
        self,
        filepath=None,
        discard_failed_expectations=True,
        discard_output_format_kwargs=True,
        discard_include_configs_kwargs=True,
        discard_catch_exceptions_kwargs=True,
        suppress_warnings=False
    ):
        if filepath==None:
            #FIXME: Fetch the proper filepath from the project config
            pass

        expectations_config = self.get_expectations_config(
            discard_failed_expectations,
            discard_output_format_kwargs,
            discard_include_configs_kwargs,
            discard_catch_exceptions_kwargs,
            suppress_warnings
        )
        expectation_config_str = json.dumps(expectations_config, indent=2)
        open(filepath, 'w').write(expectation_config_str)

    def validate(self, expectations_config=None, catch_exceptions=True, output_format=None, include_config=None, only_return_failures=False):
        results = []

        if expectations_config is None:
            expectations_config = self.get_expectations_config(
                discard_failed_expectations=False,
                discard_output_format_kwargs=False,
                discard_include_configs_kwargs=False,
                discard_catch_exceptions_kwargs=False,
            )

        for expectation in expectations_config['expectations']:
            expectation_method = getattr(self, expectation['expectation_type'])

            if output_format is not None:
                expectation['kwargs'].update({"output_format": output_format})
            
            if include_config is not None:
                expectation['kwargs'].update({"include_config": include_config})

            result = expectation_method(
                catch_exceptions=catch_exceptions,
                **expectation['kwargs']
            )

            if output_format != "BOOLEAN_ONLY":
                results.append(
                    dict(list(expectation.items()) + list(result.items()))
                )
            else:
                results.append(
                    dict(list(expectation.items()) + [("success", result)])
                )

        if only_return_failures:
            abbrev_results = []
            for exp in results:
                if exp["success"]==False:
                    abbrev_results.append(exp)
            results = abbrev_results

        return {
            "results" : results
        }


    ##### Output generation #####
    def format_column_map_output(self,
        output_format, success,
        element_count,
        nonnull_values, nonnull_count,
        boolean_mapped_success_values, success_count,
        exception_list, exception_index_list
    ):
        if output_format == "BOOLEAN_ONLY":
            return_obj = success

        elif output_format == "BASIC":
            exception_count = len(exception_list)

            if nonnull_count > 0:
                exception_percent = float(exception_count) / element_count
                exception_percent_nonmissing = float(exception_count) / nonnull_count
            else:
                exception_percent = None
                exception_percent_nonmissing = None

            return_obj = {
                "success": success,
                "summary_obj": {
                    "partial_exception_list": exception_list[:20],
                    "exception_count": exception_count,
                    "exception_percent": exception_percent,
                    "exception_percent_nonmissing": exception_percent_nonmissing,
                    # "exception_percent": excefloat(exception_count) / nonnull_count,
                }
            }

        elif output_format == "COMPLETE":
            return_obj = {
                "success": success,
                "exception_list": exception_list,
                "exception_index_list": exception_index_list,
            }

        elif output_format == "SUMMARY":
            # element_count = int(len(series))
            missing_count = element_count-int(len(nonnull_values))#int(null_indexes.sum())
            exception_count = len(exception_list)

            #FIXME This shouldn't use pandas.
            # exception_value_series = pd.Series(exception_list).value_counts().iloc[:20]
            # partial_exception_counts = dict(zip(
            #     list(exception_value_series.index),
            #     list(exception_value_series.values),
            # ))
            partial_exception_counts = [{
                    "value" : k,
                    "count" : v
                } for k,v in Counter(exception_list).most_common(20)
            ]

            if element_count > 0:
                missing_percent = float(missing_count) / element_count
                exception_percent = float(exception_count) / element_count

                if nonnull_count > 0:
                    exception_percent_nonmissing = float(exception_count) / nonnull_count
                else:
                    exception_percent_nonmissing = None

            else:
                missing_percent = None
                exception_percent = None
                exception_percent_nonmissing = None

            return_obj = {
                "success": success,
                "summary_obj": {
                    "element_count": element_count,
                    "missing_count": missing_count,
                    "missing_percent": missing_percent,
                    "exception_count": exception_count,
                    "exception_percent": exception_percent,
                    "exception_percent_nonmissing": exception_percent_nonmissing,
                    "partial_exception_counts": partial_exception_counts,
                    "partial_exception_list": exception_list[:20],
                    "partial_exception_index_list": exception_index_list[:20],
                }
            }

        else:
            print ("Warning: Unknown output_format %s. Defaulting to BASIC." % (output_format,))
            return_obj = {
                "success" : success,
                "exception_list" : exception_list,
            }

        return return_obj

    def calc_map_expectation_success(self, success_count, nonnull_count, mostly):
        if nonnull_count > 0:
            percent_success = float(success_count)/nonnull_count

            if mostly:
                success = bool(percent_success >= mostly)

            else:
                success = bool(nonnull_count-success_count == 0)

        else:
            success = True
            percent_success = None

        return success, percent_success

    ##### Table shape expectations #####

    def expect_column_to_exist(self, column, output_format=None, include_config=False, catch_exceptions=None):
        """Expect the specified column to exist in the data set.
        Args:
            column (str): The column name.
        Returns:
            dict:
                {
                    "success": (bool) True if the column passed the expectation,
                    "exceptions_list": (list) the values that did not pass the expectation
                }

        """
        raise NotImplementedError

    def expect_table_row_count_to_be_between(self, min_value=0, max_value=None, output_format=None, include_config=False, catch_exceptions=None):
        """Expect the number of rows in a data set to be between two values.
        Args:
            min_value (int or None): the minimum number of rows.
            max_value (int or None): the maximum number of rows.
        Returns:
            dict:
                {
                    "success": (bool) True if the column passed the expectation,
                    "exceptions_list": (list) the values that did not pass the expectation
                }
        See Also:
            expect_table_row_count_to_equal
        """
        raise NotImplementedError

    def expect_table_row_count_to_equal(self, value=None, output_format=None, include_config=False, catch_exceptions=None):
        """Expect the number of rows to be equal to a value.
        Args:
	        value (int): The value that should equal the number of rows.
        Returns:
            dict:
                {
                    "success": (bool) True if the column passed the expectation,
                    "exceptions_list": (list) the values that did not pass the expectation
                }
        See Also:
            expect_table_row_count_to_be_between
        """
        raise NotImplementedError

    ##### Missing values, unique values, and types #####

    def expect_column_values_to_be_unique(self, column, mostly=None, output_format=None, include_config=False, catch_exceptions=None):
        """Expect each nonempty column entry to be unique (no duplicates).
        Args:
            column (str): The column name.
        Keyword Args:
            mostly=None: Return "success": True if the percentage of unique values is greater than or equal to mostly (a float between 0 and 1).
        Returns:
            dict:
                {
                    "success": (bool) True if the column passed the expectation,
                    "exceptions_list": (list) the values that did not pass the expectation
                }

        Examples:
	    Display multiple duplicated items. For example, ['2','2','2'] will return `['2','2']` for the exceptions_list.
        """
        raise NotImplementedError

    def expect_column_values_to_not_be_null(self, column, mostly=None, output_format=None, include_config=False, catch_exceptions=None):
        """Expect each column entry to be nonempty.
        Args:
            column (str): The column name.
        Keyword Args:
            mostly=None: Return "success": True if the percentage of not null values is greater than or equal to mostly (a float between 0 and 1).
        Returns:
            dict:
                {
                    "success": (bool) True if the column passed the expectation,
                    "exceptions_list": (list) the values that did not pass the expectation
                }
        See Also:
            expect_column_values_to_be_null

        """
        raise NotImplementedError

    def expect_column_values_to_be_null(self, column, mostly=None, output_format=None, include_config=False, catch_exceptions=None):
        """Expect the column entries to be empty.
        Args:
            column (str): The column name.
        Keyword Args:
            mostly=None: Return "success": True if the percentage of null values is greater than or equal to mostly (a float between 0 and 1).
        Returns:
            dict:
                {
                    "success": (bool) True if the column passed the expectation,
                    "exceptions_list": (list) the values that did not pass the expectation
                }
        See Also:
            expect_column_values_to_not_be_null

        """
        raise NotImplementedError

    def expect_column_values_to_be_of_type(self, column, type_, target_datasource, mostly=None, output_format=None, include_config=False, catch_exceptions=None):
        """Expect each column entry to be a specified data type.
        Args:
            column (str): The column name.
            type_ (str): A string representing the data type that each column should have as entries.
                For example, "double integer" refers to an integer with double precision.
            target_datasource (str): The data source that specifies the implementation in the type_ parameter.
                For example, options include "numpy", "sql", or "spark".
        Keyword Args:
            mostly=None: Return "success": True if the percentage of values of type_ is greater than or equal to mostly (a float between 0 and 1).
        Returns:
            dict:
                {
                    "success": (bool) True if the column passed the expectation,
                    "exceptions_list": (list) the values that did not pass the expectation
                }

        """
        raise NotImplementedError

    def expect_column_values_to_be_in_type_list(self, column, type_list, target_datasource="numpy", mostly=None, output_format=None, include_config=False, catch_exceptions=None):
        """Expect each column entry to be a specified data type.
        Args:
            column (str): The column name.
            type_list (list of str): A list of strings representing the data type that each column should have as entries.
                For example, "double integer" refers to an integer with double precision.
            target_datasource (str): The data source that specifies the implementation in the type_ parameter.
                For example, options include "numpy", "sql", or "spark".
        Keyword Args:
            mostly=None: Return "success": True if the percentage of values of type_ is greater than or equal to mostly (a float between 0 and 1).
        Returns:
            dict:
                {
                    "success": (bool) True if the column passed the expectation,
                    "exceptions_list": (list) the values that did not pass the expectation
                }

        """
        raise NotImplementedError

    ##### Sets and ranges #####

    def expect_column_values_to_be_in_set(self, column, values_set, mostly=None, output_format=None, include_config=False, catch_exceptions=None):
        """Expect each entry in a column to be in a given set.
        Args:
            column (str): The column name.
            values_set (set-like): The set of objects or unique data points corresponding to the column.
        Keyword Args:
            mostly=None: Return "success": True if the percentage of values in values_set is greater than or equal to mostly (a float between 0 and 1).
        Returns:
            dict:
                {
                    "success": (bool) True if the column passed the expectation,
                    "exceptions_list": (list) the values that did not pass the expectation
                }
        See Also:
            expect_column_values_to_not_be_in_set

        """
        raise NotImplementedError

    def expect_column_values_to_not_be_in_set(self, column, values_set, mostly=None, output_format=None, include_config=False, catch_exceptions=None):
        """Expect column entries to not be in the set.
        Args:
            column (str): The column name.
            values_set (list): The set of objects or unique data points that should not correspond to the column.
        Keyword Args:
            mostly=None: Return "success": True if the percentage of values not in values_set is greater than or equal to mostly (a float between 0 and 1).
        Returns:
            dict:
                {
                    "success": (bool) True if the column passed the expectation,
                    "exceptions_list": (list) the values that did not pass the expectation
                }
        See Also:
            expect_column_values_to_not_be_in_set

        """
        raise NotImplementedError

    def expect_column_values_to_be_between(self, column, min_value=None, max_value=None, parse_strings_as_datetimes=None, mostly=None, output_format=None, include_config=False, catch_exceptions=None):
        """Expect column entries to be a number between a minimum value and a maximum value.
        Args:
            column (str): The column name.
            min_value (int or None): The minimum value for a column entry.
            max_value (int or None): The maximum value for a column entry.
            parse_strings_as_datetimes (boolean or None) : If True, parse min_value, max_values, and all non-null column values to datetimes before making comparisons.
        Keyword Args:
            mostly=None: Return "success": True if the percentage of values between min_value and max_value is greater than or equal to mostly (a float between 0 and 1).
        Returns:
            dict:
                {
                    "success": (bool) True if the column passed the expectation,
                    "exceptions_list": (list) the values that did not pass the expectation
                }
        See Also:
            expect_column_value_lengths_to_be_between

        """
        raise NotImplementedError

    def expect_column_values_to_be_increasing(self, column, strictly=None, parse_strings_as_datetimes=None, output_format=None, include_config=False, catch_exceptions=None):
        """Expect column values to be increasing. (Only works for numeric data.)
        Args:
            column (str): The column name.
            strictly (Boolean or None): If True, values must be strictly greater than previous values
            parse_strings_as_datetimes (boolean or None) : If True, all non-null column values to datetimes before making comparisons
        Returns:
            dict:
                {
                    "success": (bool) True if the column passed the expectation,
                    "exceptions_list": (list) the values that did not pass the expectation
                }
        See Also:
            expect_column_values_to_be_decreasing

        """
        raise NotImplementedError

    def expect_column_values_to_be_decreasing(self, column, strictly=None, parse_strings_as_datetimes=None, output_format=None, include_config=False, catch_exceptions=None):
        """Expect column values to be decreasing. (Only works for numeric data.)
        Args:
            column (str): The column name.
            strictly (Boolean or None): If True, values must be strictly less than than previous values
            parse_strings_as_datetimes (boolean or None) : If True, all non-null column values to datetimes before making comparisons
        Returns:
            dict:
                {
                    "success": (bool) True if the column passed the expectation,
                    "exceptions_list": (list) the values that did not pass the expectation
                }
        See Also:
            expect_column_values_to_be_increasing

        """
        raise NotImplementedError


    ##### String matching #####

    def expect_column_value_lengths_to_be_between(self, column, min_value=None, max_value=None, mostly=None, output_format=None, include_config=False, catch_exceptions=None):
        """Expect column entries to have a measurable length which lies between a minimum value and a maximum value.
        Args:
            column (str): The column name.
            min_value (int or None): The minimum value for a column entry length.
            max_value (int or None): The maximum value for a column entry length.
        Keyword Args:
            mostly=None: Return "success": True if the percentage of value lengths between min_value and max_value is greater than or equal to mostly (a float between 0 and 1).
        Returns:
            dict:
                {
                    "success": (bool) True if the column passed the expectation,
                    "exceptions_list": (list) the values that did not pass the expectation
                }
        See Also:
            expect_column_values_to_be_between

        """
        raise NotImplementedError

    def expect_column_values_to_match_regex(self, column, regex, mostly=None, output_format=None, include_config=False, catch_exceptions=None):
        """Expect column entries to be strings that match a given regular expression.
        Args:
            column (str): The column name.
            regex (str): The regular expression that the column entry should match.
        Keyword Args:
            mostly=None: Return "success": True if the percentage of matches is greater than or equal to mostly (a float between 0 and 1).
        Returns:
            dict:
                {
                    "success": (bool) True if the column passed the expectation,
                    "exceptions_list": (list) the values that did not pass the expectation
                }
        See Also:
            expect_column_values_to_not_match_regex
            expect_column_values_to_match_regex_list
        """
        raise NotImplementedError

    def expect_column_values_to_not_match_regex(self, column, regex, mostly=None, output_format=None, include_config=False, catch_exceptions=None):
        """Expect column entries to be strings that do NOT match a given regular expression.
        Args:
            column (str): The column name.
            regex (str): The regular expression that the column entry should NOT match.
        Keyword Args:
            mostly=None: Return "success": True if the percentage of NOT matches is greater than or equal to mostly (a float between 0 and 1).
        Returns:
            dict:
                {
                    "success": (bool) True if the column passed the expectation,
                    "exceptions_list": (list) the values that did not pass the expectation
                }
        See Also:
            expect_column_values_to_match_regex
            expect_column_values_to_match_regex_list
        """
        raise NotImplementedError

    def expect_column_values_to_match_regex_list(self, column, regex_list, match_on="any", mostly=None, output_format=None, include_config=False, catch_exceptions=None):
        """Expect the column entries to be strings that match at least one of a list of regular expressions.
        Args:
            column (str): The column name.
            regex_list (list): The list of regular expressions in which the column entries should match according to match_on.
        Keyword Args:
            match_on="any": Use "any" if the value should match at least one regular expression in the list. Use "all" if it should match each regular expression in the list.
            mostly=None: Return "success": True if the percentage of matches is greater than or equal to mostly (a float between 0 and 1).
        Returns:
            dict:
                {
                    "success": (bool) True if the column passed the expectation,
                    "exceptions_list": (list) the values that did not pass the expectation
                }
        See Also:
            expect_column_values_to_match_regex
            expect_column_values_to_not_match_regex
        """
        raise NotImplementedError

    ##### Datetime and JSON parsing #####

    def expect_column_values_to_match_strftime_format(self, column, strftime_format, mostly=None, output_format=None, include_config=False, catch_exceptions=None):
        """Expect column entries to be strings representing a date or time with a given format.
        WARNING: Note that strftime formats are not universally portable across implementations.
        For example, the %z directive may not be implemented before Python 3.2.
        Args:
            column (str): The column name.
            strftime_format (str): The datetime format that the column entries should match.
        Keyword Args:
            mostly=None: Return "success": True if the percentage of matches is greater than or equal to mostly (a float between 0 and 1).
        Returns:
            dict:
                {
                    "success": (bool) True if the column passed the expectation,
                    "exceptions_list": (list) the values that did not pass the expectation
                }
        """
        raise NotImplementedError

    def expect_column_values_to_be_dateutil_parseable(self, column, mostly=None, output_format=None, include_config=False, catch_exceptions=None):
        """Expect column entries to be interpretable as a dateutil object.
        Args:
            column (str): The column name.
        Keyword Args:
            mostly=None: Return "success": True if the percentage of parseable values is greater than or equal to mostly (a float between 0 and 1).
        Returns:
            dict:
                {
                    "success": (bool) True if the column passed the expectation,
                    "exceptions_list": (list) the values that did not pass the expectation
                }
        """
        raise NotImplementedError

    def expect_column_values_to_be_json_parseable(self, column, output_format=None, include_config=False, catch_exceptions=None):
        """Expect column entries to be data written in JavaScript Object Notation.
        Args:
            column (str): The column name.
        Returns:
            dict:
                {
                    "success": (bool) True if the column passed the expectation,
                    "exceptions_list": (list) the values that did not pass the expectation
                }
        See Also:
            expect_column_values_to_match_json_schema
        """
        raise NotImplementedError

    def expect_column_values_to_match_json_schema(self, column, json_schema, output_format=None, include_config=False, catch_exceptions=None):
        """Expect column entries to be JSON objects with a given JSON schema.
        Args:
            column (str): The column name.
            json_schema (JSON object): The JSON schema that each column entry should resemble.
        Returns:
            dict:
                {
                    "success": (bool) True if the column passed the expectation,
                    "exceptions_list": (list) the values that did not pass the expectation
                }
        See Also:
            expect_column_values_to_be_json_parseable

            The JSON-schema docs at: http://json-schema.org/
        """
        raise NotImplementedError

    ##### Aggregate functions #####

    def expect_column_mean_to_be_between(self, column, min_value=None, max_value=None, output_format=None, include_config=False, catch_exceptions=None):
        """Expect the column mean to be between a minimum value and a maximum value.
        Args:
            column (str): The column name.
            min_value (int or None): The minimum value for the column mean.
            max_value (int or None): The maximum value for the column mean.
        Returns:
            dict:
                {
                    "success": (bool) True if the column passed the expectation,
                    "true_mean": (float) the column mean
                }
        """
        raise NotImplementedError

    def expect_column_median_to_be_between(self, column, min_value=None, max_value=None, output_format=None, include_config=False, catch_exceptions=None):
        """Expect the column median to be between a minimum value and a maximum value.
        Args:
            column (str): The column name.
            min_value (int or None): The minimum value for the column median.
            max_value (int or None): The maximum value for the column median.
        Returns:
            dict:
                {
                    "success": (bool) True if the column passed the expectation,
                    "true_median": (float) the column median
                }
        """
        raise NotImplementedError

    def expect_column_stdev_to_be_between(self, column, min_value=None, max_value=None, output_format=None, include_config=False, catch_exceptions=None):
        """Expect the column standard deviation to be between a minimum value and a maximum value.
        Args:
            column (str): The column name.
            min_value (int or None): The minimum value for the column standard deviation.
            max_value (int or None): The maximum value for the column standard deviation.

        Returns:
            dict:
                {
                    "success": (bool) True if the column passed the expectation,
                    "true_stdev": (float) the true standard deviation
                }
        """
        raise NotImplementedError

    def expect_column_unique_value_count_to_be_between(self, column, min_value=None, max_value=None, output_format=None, include_config=False, catch_exceptions=None):
        """Expect the number of unique values to be between a minimum value and a maximum value.

        Args:
            column (str): The column name.
            min_value (int or None): The minimum number of unique values. If None, then there is no minimium expected value.
            max_value (int or None): The maximum number of unique values. If None, then there is no maximum expected value.

        Returns:
            dict:
                {
                    "success": (bool) True if the column passed the expectation,
                    "true_value": (float) the column mean
                }
        """
        raise NotImplementedError

    def expect_column_proportion_of_unique_values_to_be_between(self, column, min_value=0, max_value=1, output_format=None, include_config=False, catch_exceptions=None):
        """Expect the proportion of unique values to be between a minimum value and a maximum value.

        Args:
            column (str): The column name.
            min_value (float or None): The minimum proportion of unique values. (Proportions are on the range 0 to 1)
            max_value (float or None): The maximum proportion of unique values. (Proportions are on the range 0 to 1)

        Returns:
            dict:
                {
                    "success": (bool) True if the column passed the expectation,
                    "true_value": (float) the proportion of unique values
                }
        """
        raise NotImplementedError

    def expect_column_most_common_value_to_be(self, column, value, ties_okay=None, output_format=None, include_config=False, catch_exceptions=None):
        """Expect the most common value to be equal to `value`

        Args:
            column (str): The column name.
            value  (any): The value
            ties_okay (boolean or None): If True, then the expectation will succeed if other values are as common (but not more common) than the selected value

        Returns:
            dict:
                {
                    "success": (bool) True if the column passed the expectation,
                    "true_value": (float) the proportion of unique values
                }
        """
        raise NotImplementedError

    def expect_column_most_common_value_to_be_in_set(self, column, value_set, ties_okay=None, output_format=None, include_config=False, catch_exceptions=None):
        """Expect the most common value to be within the designated value set

        Args:
            column (str): The column name.
            value_set (list): The lis of designated values
            ties_okay (boolean or None): If True, then the expectation will succeed if other values are as common (but not more common) than the selected value

        Returns:
            dict:
                {
                    "success": (bool) True if the column passed the expectation,
                    "true_value": (float) the proportion of unique values
                }
        """
        raise NotImplementedError


    ### Distributional expectations
    def expect_column_chisquare_test_p_value_greater_than(self, column, partition_object=None, p=0.05, output_format=None, include_config=False, catch_exceptions=None):
        """
        Expect the values in this column to match the distribution of the specified categorical vals and their expected_frequencies. \

        Args:
            column (str): The column name
            partition_object (dict): A dictionary containing partition (categorical values) and associated weights.
                - partition (list): A list of values that correspond to the provided categorical values.
                - weights (list): A list of weights. They should sum to one. The test will scale the expected frequencies by the weights and size of the new sample.
            p (float) = 0.05: The p-value threshold for the Chai Squareed test.\
                For values below the specified threshold the expectation will return false, rejecting the null hypothesis that the distributions are the same.

        Returns:
            {
                "success": (bool) True if the column passed the expectation,
                "true_value": (float) the true pvalue of the ChiSquared test
            }
        """
        raise NotImplementedError

    def expect_column_bootstrapped_ks_test_p_value_greater_than(self, column, partition_object=None, p=0.05, bootstrap_samples=0, output_format=None, include_config=False, catch_exceptions=None):
        """
        Expect the values in this column to match the distribution implied by the specified partition and cdf_vals. \
        The implied CDF is constructed as a linear interpolation of the provided cdf_vals.

        Args:
            column (str): The column name
            partition_object (dict): A dictionary containing partition (bin edges) and associated weights.
                - partition (list): A list of values that correspond to the endpoints of an implied partition on the real number line.
                - weights (list): A list of weights. They should sum to one.
            p (float) = 0.05: The p-value threshold for the Kolmogorov-Smirnov test.\
                For values below the specified threshold the expectation will return false, rejecting the null hypothesis that the distributions are the same.
            bootstrap_samples (int) = 0: The number of bootstrapping rounds to use in building the estimated pvalue. \
                If zero, chooses a default number of rounds (currently 1000, but may be altered based on size of dataset).
        Returns:
            {
                "success": (bool) True if the column passed the expectation,
                "true_value": (float) the true pvalue of the KS test
            }
        """
        raise NotImplementedError

    def expect_column_kl_divergence_less_than(self, column, partition_object=None, threshold=None, output_format=None, include_config=False, catch_exceptions=None):
        """
        Expect the values in this column to have lower Kulback-Leibler divergence (relative entropy) with the distriution provided in partition_object of less than the provided threshold.

        Args:
            column (str): The column name
            partition_object (dict): A dictionary containing partition (bin edges) and associated weights.
                - partition (list): A list of values that correspond to the endpoints of an implied partition on the real number line.
                - weights (list): A list of weights. They should sum to one.
            threshold (float) = 0.1: The threshold of relative entropy.\
                For values above the specified threshold the expectation will return false.
            suppress_exceptions: Only return a boolean success value, not a dictionary with other results.

        Returns:
            {
                "success": (bool) True if the column passed the expectation,
                "true_value": (float) the true value of the KL divergence
            }
        """
        raise NotImplementedError

    ### Column pairs ###

    def expect_column_pair_values_to_be_equal(self, column_A, column_B, output_format=None, include_config=False, catch_exceptions=None):
        """
        Expect the values in this column to have lower Kulback-Leibler divergence (relative entropy) with the distriution provided in partition_object of less than the provided threshold.

        Args:
            column_A (str): The first column name
            column_B (str): The second column name

        """
        raise NotImplementedError

    def expect_column_pair_values_to_be_greater_than(self, column_A, column_B, or_equal=None, output_format=None, include_config=False, catch_exceptions=None):
        """
        Expect the values in this column to have lower Kulback-Leibler divergence (relative entropy) with the distriution provided in partition_object of less than the provided threshold.

        Args:
            column_A (str): The first column name
            column_B (str): The second column name
            or_equal (boolean or None): If True, then values can be equal, not strictly greater

        """
        raise NotImplementedError


    def expect_column_pair_values_to_be_in_set(self, column_A, column_B, value_pairs_set, output_format=None, include_config=False, catch_exceptions=None):
        """
        Expect the values in this column to have lower Kulback-Leibler divergence (relative entropy) with the distriution provided in partition_object of less than the provided threshold.

        Args:
            column_A (str): The first column name
            column_B (str): The second column name
            value_pairs_set (list of lists): All the valid pairs to be matched
        """
        raise NotImplementedError<|MERGE_RESOLUTION|>--- conflicted
+++ resolved
@@ -6,11 +6,8 @@
 
 # import pandas as pd
 import numpy as np
-<<<<<<< HEAD
 from collections import Counter
-=======
 from collections import defaultdict
->>>>>>> 93925761
 
 from .util import DotDict, ensure_json_serializable
 
@@ -94,14 +91,9 @@
                 exception_traceback = None
 
                 #Finally, execute the expectation method itself
-<<<<<<< HEAD
                 if catch_exceptions:
                     try:
-                        return_obj = func(self, **all_args)
-=======
-                try:
-                    return_obj = func(self, **expectation_args)
->>>>>>> 93925761
+                        return_obj = func(self, **expectation_args)
 
                     except Exception as err:
                         raised_exception = True
