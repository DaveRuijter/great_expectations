--- conflicted
+++ resolved
@@ -814,15 +814,6 @@
             )
         elif self.sql_engine_dialect.name.lower() == "mysql":
             return self._get_column_quantiles_mysql(column=column, quantiles=quantiles)
-<<<<<<< HEAD
-        else:
-            return convert_to_json_serializable(
-                self._get_column_quantiles_generic_sqlalchemy(
-                    column=column,
-                    quantiles=quantiles,
-                    allow_relative_error=allow_relative_error,
-                )
-=======
         elif self.sql_engine_dialect.name.lower() == "snowflake":
             # NOTE: 20201216 - JPC - snowflake has a representation/precision limitation
             # in its percentile_disc implementation that causes an error when we do
@@ -836,7 +827,6 @@
                 column=column,
                 quantiles=quantiles,
                 allow_relative_error=allow_relative_error,
->>>>>>> f64f6c6e
             )
         else:
             return convert_to_json_serializable(
