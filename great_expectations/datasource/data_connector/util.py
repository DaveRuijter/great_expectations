--- conflicted
+++ resolved
@@ -356,44 +356,37 @@
     recursive: bool = False,
 ) -> List[str]:
     """
-    Utilizes the GCS connection object to retrieve blob names based on user-provided criteria.
-
-    For InferredAssetGCSDataConnector, we take `bucket_or_name` and `prefix` and search for files using RegEx at and below the level
-    specified by those parameters. However, for ConfiguredAssetGCSDataConnector, we take `bucket_or_name` and `prefix` and
-    search for files using RegEx only at the level specified by that bucket and prefix.
-
-    This restriction for the ConfiguredAssetGCSDataConnector is needed because paths on GCS are comprised not only the leaf file name
-    but the full path that includes both the prefix and the file name. Otherwise, in the situations where multiple data assets
-    share levels of a directory tree, matching files to data assets will not be possible due to the path ambiguity.
-
-<<<<<<< HEAD
-=======
-    Please note that the SDK's `list_blobs` method takes in a `delimiter` key that drastically alters the traversal of a given bucket:
-        - If a delimiter is not set (default), the traversal is recursive and the output will contain all blobs in the current directory
-          as well as those in any nested directories.
-        - If a delimiter is set, the traversal will continue until that value is seen; as the default is "/", traversal will be scoped
-          within the current directory and end before visiting nested directories.
-
-    In order to provide users with finer control of their config while also ensuring output that is in line with the `recursive` arg,
-    we deem it appropriate to manually override the value of the delimiter only in cases where it is absolutely necessary.
-
->>>>>>> 5d818ee3
-    Args:
-        gcs (storage.Client): GCS connnection object responsible for accessing bucket
-        query_options (dict): GCS query attributes ("bucket_or_name", "prefix", "delimiter", "max_results")
-        recursive (bool): True for InferredAssetGCSDataConnector and False for ConfiguredAssetGCSDataConnector (see above)
-
-    Returns:
-        List of keys representing GCS file paths (as filtered by the `query_options` dict)
+        Utilizes the GCS connection object to retrieve blob names based on user-provided criteria.
+
+        For InferredAssetGCSDataConnector, we take `bucket_or_name` and `prefix` and search for files using RegEx at and below the level
+        specified by those parameters. However, for ConfiguredAssetGCSDataConnector, we take `bucket_or_name` and `prefix` and
+        search for files using RegEx only at the level specified by that bucket and prefix.
+
+        This restriction for the ConfiguredAssetGCSDataConnector is needed because paths on GCS are comprised not only the leaf file name
+        but the full path that includes both the prefix and the file name. Otherwise, in the situations where multiple data assets
+        share levels of a directory tree, matching files to data assets will not be possible due to the path ambiguity.
+
+    <<<<<<< HEAD
+    =======
+        Please note that the SDK's `list_blobs` method takes in a `delimiter` key that drastically alters the traversal of a given bucket:
+            - If a delimiter is not set (default), the traversal is recursive and the output will contain all blobs in the current directory
+              as well as those in any nested directories.
+            - If a delimiter is set, the traversal will continue until that value is seen; as the default is "/", traversal will be scoped
+              within the current directory and end before visiting nested directories.
+
+        In order to provide users with finer control of their config while also ensuring output that is in line with the `recursive` arg,
+        we deem it appropriate to manually override the value of the delimiter only in cases where it is absolutely necessary.
+
+    >>>>>>> 5d818ee33263ffa0f4be5471a25c77ba6c8ef6f4
+        Args:
+            gcs (storage.Client): GCS connnection object responsible for accessing bucket
+            query_options (dict): GCS query attributes ("bucket_or_name", "prefix", "delimiter", "max_results")
+            recursive (bool): True for InferredAssetGCSDataConnector and False for ConfiguredAssetGCSDataConnector (see above)
+
+        Returns:
+            List of keys representing GCS file paths (as filtered by the `query_options` dict)
     """
     # Delimiter determines whether or not traversal of bucket is recursive
-<<<<<<< HEAD
-    # Manually set to appropriate default if needed
-    delimiter = query_options["delimiter"]
-    if delimiter is None and not recursive:
-        query_options["delimiter"] = "/"
-    elif delimiter is not None and recursive:
-=======
     # Manually set to appropriate default if not already set by user
     delimiter = query_options["delimiter"]
     if delimiter is None and not recursive:
@@ -409,7 +402,6 @@
             the delimiter that has been passed to gcs_options in your config must be empty; \
             please note that the value is being set to None in order to work with the Google SDK."
         )
->>>>>>> 5d818ee3
         query_options["delimiter"] = None
 
     keys: List[str] = []
