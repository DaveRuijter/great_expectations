from typing import Dict, List, Optional, Union

import numpy as np
import pandas as pd

from great_expectations.core.batch import Batch
from great_expectations.core.expectation_configuration import ExpectationConfiguration
from great_expectations.execution_engine import ExecutionEngine, PandasExecutionEngine
from great_expectations.expectations.util import render_evaluation_parameter_string

from ...data_asset.util import parse_result_format
from ...render.renderer.renderer import renderer
from ...render.types import RenderedStringTemplateContent
from ...render.util import substitute_none_for_missing
from ..expectation import InvalidExpectationConfigurationError, TableExpectation


class ExpectTableColumnCountToEqual(TableExpectation):
    """Expect the number of columns to equal a value.

    expect_table_column_count_to_equal is a :func:`expectation \
    <great_expectations.validator.validator.Validator.expectation>`, not a
    ``column_map_expectation`` or ``column_aggregate_expectation``.

    Args:
        value (int): \
            The expected number of columns.

    Other Parameters:
        result_format (string or None): \
            Which output mode to use: `BOOLEAN_ONLY`, `BASIC`, `COMPLETE`, or `SUMMARY`.
            For more detail, see :ref:`result_format <result_format>`.
        include_config (boolean): \
            If True, then include the expectation config as part of the result object. \
            For more detail, see :ref:`include_config`.
        catch_exceptions (boolean or None): \
            If True, then catch exceptions and include them as part of the result object. \
            For more detail, see :ref:`catch_exceptions`.
        meta (dict or None): \
            A JSON-serializable dictionary (nesting allowed) that will be included in the output without \
            modification. For more detail, see :ref:`meta`.

    Returns:
        An ExpectationSuiteValidationResult

        Exact fields vary depending on the values passed to :ref:`result_format <result_format>` and
        :ref:`include_config`, :ref:`catch_exceptions`, and :ref:`meta`.

    See Also:
        expect_table_column_count_to_be_between
    """

    library_metadata = {
        "maturity": "production",
        "package": "great_expectations",
        "tags": ["core expectation", "table expectation"],
        "contributors": [
            "@great_expectations",
        ],
        "requirements": [],
    }

    metric_dependencies = ("table.column_count",)

    success_keys = ("value",)

    default_kwarg_values = {
        "value": None,
        "result_format": "BASIC",
        "include_config": True,
        "catch_exceptions": False,
        "meta": None,
    }

    """ A Metric Decorator for the Column Count"""

    def validate_configuration(self, configuration: Optional[ExpectationConfiguration]):
        """
        Validates that a configuration has been set, and sets a configuration if it has yet to be set. Ensures that
        necessary configuration arguments have been provided for the validation of the expectation.

        Args:
            configuration (OPTIONAL[ExpectationConfiguration]): \
                An optional Expectation Configuration entry that will be used to configure the expectation
        Returns:
            True if the configuration has been validated successfully. Otherwise, raises an exception
        """

        # Setting up a configuration
        super().validate_configuration(configuration)

        # Ensuring that a proper value has been provided
        try:
            assert (
                "value" in configuration.kwargs
            ), "An expected column count must be provided"
            assert isinstance(
                configuration.kwargs["value"], (int, dict)
            ), "Provided threshold must be an integer"
            if isinstance(configuration.kwargs["value"], dict):
                assert (
                    "$PARAMETER" in configuration.kwargs["value"]
                ), 'Evaluation Parameter dict for value kwarg must have "$PARAMETER" key.'

        except AssertionError as e:
            raise InvalidExpectationConfigurationError(str(e))
        return True

    @classmethod
    @renderer(renderer_type="renderer.prescriptive")
    @render_evaluation_parameter_string
    def _prescriptive_renderer(
        cls,
        configuration=None,
        result=None,
        language=None,
        runtime_configuration=None,
        **kwargs
    ):
        runtime_configuration = runtime_configuration or {}
        include_column_name = runtime_configuration.get("include_column_name", True)
        include_column_name = (
            include_column_name if include_column_name is not None else True
        )
        styling = runtime_configuration.get("styling")
        params = substitute_none_for_missing(configuration.kwargs, ["value"])
        template_str = "Must have exactly $value columns."
<<<<<<< HEAD
        params_with_json_schema = {
            "value": {"schema": {"type": "number"}, "value": params.get("value")},
        }
        return (template_str, params, params_with_json_schema, styling)

    @classmethod
    @renderer(renderer_type="renderer.prescriptive")
    @render_evaluation_parameter_string
    def _prescriptive_renderer(
        cls,
        configuration=None,
        result=None,
        language=None,
        runtime_configuration=None,
        **kwargs,
    ):
        (
            template_str,
            params,
            params_with_json_schema,
            styling,
        ) = cls._atomic_prescriptive_template(
            configuration, result, language, runtime_configuration, **kwargs
        )
=======
>>>>>>> f20bb528
        return [
            RenderedStringTemplateContent(
                **{
                    "content_block_type": "string_template",
                    "string_template": {
                        "template": template_str,
                        "params": params,
                        "styling": styling,
                    },
                }
            )
        ]

    def _validate(
        self,
        configuration: ExpectationConfiguration,
        metrics: Dict,
        runtime_configuration: dict = None,
        execution_engine: ExecutionEngine = None,
    ):
        expected_column_count = configuration.kwargs.get("value")
        actual_column_count = metrics.get("table.column_count")

        return {
            "success": actual_column_count == expected_column_count,
            "result": {"observed_value": actual_column_count},
        }<|MERGE_RESOLUTION|>--- conflicted
+++ resolved
@@ -115,7 +115,7 @@
         result=None,
         language=None,
         runtime_configuration=None,
-        **kwargs
+        **kwargs,
     ):
         runtime_configuration = runtime_configuration or {}
         include_column_name = runtime_configuration.get("include_column_name", True)
@@ -125,7 +125,6 @@
         styling = runtime_configuration.get("styling")
         params = substitute_none_for_missing(configuration.kwargs, ["value"])
         template_str = "Must have exactly $value columns."
-<<<<<<< HEAD
         params_with_json_schema = {
             "value": {"schema": {"type": "number"}, "value": params.get("value")},
         }
@@ -150,8 +149,6 @@
         ) = cls._atomic_prescriptive_template(
             configuration, result, language, runtime_configuration, **kwargs
         )
-=======
->>>>>>> f20bb528
         return [
             RenderedStringTemplateContent(
                 **{
