--- conflicted
+++ resolved
@@ -166,29 +166,14 @@
         sections += [
             ExpectationSuiteColumnSectionRenderer.render(expectations=columns[column]) for column in ordered_columns
         ]
-<<<<<<< HEAD
-
-        full_data_asset_identifier = expectations.get("data_asset_name") or ""
-
         return RenderedDocumentContent(**{
-            # "renderer_type": "PrescriptivePageRenderer",
-=======
-        
-        return {
-            # "renderer_type": "ExpectationSuitePageRenderer",
->>>>>>> a5a93f30
             # "data_asset_name": short_data_asset_name,
             "full_data_asset_identifier": full_data_asset_identifier,
             "page_title": expectation_suite_name,
             "utm_medium": "expectation-suite-page",
             "sections": sections
-<<<<<<< HEAD
         })
 
-=======
-        }
-    
->>>>>>> a5a93f30
     @classmethod
     def _render_asset_header(cls, expectations):
         return RenderedComponentContent(**{
@@ -200,26 +185,16 @@
                     "classes": ["alert", "alert-secondary"]
                 }
             }
-<<<<<<< HEAD
         })
-
-=======
-        }
-    
->>>>>>> a5a93f30
+      
     @classmethod
     def _render_asset_info(cls, expectations):
         full_data_asset_identifier = expectations.get("data_asset_name") or ""
         data_asset_type = expectations.get("data_asset_type")
         expectation_suite_name = expectations.get("expectation_suite_name")
         ge_version = expectations["meta"]["great_expectations.__version__"]
-<<<<<<< HEAD
 
         return RenderedComponentContent(**{
-=======
-        
-        return {
->>>>>>> a5a93f30
             "content_block_type": "table",
             "header": "Info",
             "table": [
@@ -237,13 +212,8 @@
                     "classes": ["table", "table-sm"]
                 }
             },
-<<<<<<< HEAD
         })
 
-=======
-        }
-    
->>>>>>> a5a93f30
     @classmethod
     def _render_asset_notes(cls, expectations):
         
@@ -308,13 +278,8 @@
             
             if note_content != None:
                 content = content + note_content
-<<<<<<< HEAD
 
         return RenderedComponentContent(**{
-=======
-        
-        return {
->>>>>>> a5a93f30
             "content_block_type": "text",
             "header": "Notes",
             "content": content,
@@ -351,13 +316,8 @@
         else:
             data_asset_name = None
 
-<<<<<<< HEAD
         return RenderedDocumentContent(**{
-            "renderer_type": "DescriptivePageRenderer",
-=======
-        return {
             "renderer_type": "ProfilingResultsPageRenderer",
->>>>>>> a5a93f30
             "data_asset_name": data_asset_name,
             "full_data_asset_identifier": full_data_asset_identifier,
             "page_title": run_id + "-" + expectation_suite_name + "-ProfilingResults",
