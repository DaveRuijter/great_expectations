--- conflicted
+++ resolved
@@ -65,11 +65,8 @@
         "data_context.test_yaml_config",
         "datasource.sqlalchemy.connect",
         "checkpoint.run",
-<<<<<<< HEAD
         "expectation_suite.add_expectation",
-=======
         "legacy_profiler.build_suite",
->>>>>>> ea0fec72
     }
 
 
