import json
import os
import shutil
from collections import OrderedDict

import pandas as pd
import pytest
from freezegun import freeze_time
from ruamel.yaml import YAML

import great_expectations.exceptions as ge_exceptions
from great_expectations.checkpoint import Checkpoint
from great_expectations.checkpoint.types.checkpoint_result import CheckpointResult
from great_expectations.core import ExpectationConfiguration, expectationSuiteSchema
from great_expectations.core.expectation_suite import ExpectationSuite
from great_expectations.core.run_identifier import RunIdentifier
from great_expectations.data_context import (
    BaseDataContext,
    DataContext,
    ExplorerDataContext,
)
from great_expectations.data_context.store import ExpectationsStore
from great_expectations.data_context.types.base import (
    CheckpointConfig,
    DataContextConfigDefaults,
    DatasourceConfig,
)
from great_expectations.data_context.types.resource_identifiers import (
    ConfigurationIdentifier,
    ExpectationSuiteIdentifier,
)
from great_expectations.data_context.util import file_relative_path
from great_expectations.dataset import Dataset
from great_expectations.datasource import (
    Datasource,
    LegacyDatasource,
    SimpleSqlalchemyDatasource,
)
from great_expectations.datasource.types.batch_kwargs import PathBatchKwargs
from great_expectations.util import gen_directory_tree_str
from tests.test_utils import create_files_in_directory, safe_remove

try:
    from unittest import mock
except ImportError:
    from unittest import mock

yaml = YAML()

parameterized_expectation_suite_name = "my_dag_node.default"


@pytest.fixture()
def parameterized_expectation_suite():
    fixture_path = file_relative_path(
        __file__,
        "../test_fixtures/expectation_suites/parameterized_expectation_suite_fixture.json",
    )
    with open(
        fixture_path,
    ) as suite:
        return json.load(suite)


<<<<<<< HEAD
=======
def test_get_data_context_no_context_instantiated():
    """
    What does this test and why?

    The get_data_context() and set_data_context() methods were added as part of PR #3812 which introduces a registry
    for DataContext. This PR introduces a registry for DataContext so that it is accessible throughout GE. The next 3 tests test this functionality.

    This test tests whether the correct error is raised if we try to retrieve a DataContext from a registry that has not been instantiated (set to None)
    """
    DataContext.set_data_context(None)
    with pytest.raises(ge_exceptions.DataContextError):
        DataContext.get_data_context()


>>>>>>> a303d8a0
def test_get_data_context(titanic_data_context):
    """
    This test tests whether the registry contains the identical data_context to the only that was passed in as a param.
    """
    my_data_context: DataContext = DataContext.get_data_context()
    assert my_data_context is not None
    assert my_data_context == titanic_data_context


def test_set_data_context(
    titanic_data_context, empty_data_context_with_config_variables
):
    """
    This test tests whether the registry contains only the most recent data_context object.
    """
    my_data_context: DataContext = DataContext.get_data_context()
    assert my_data_context is empty_data_context_with_config_variables

    # set as previous context
    DataContext.set_data_context(titanic_data_context)
    my_data_context: DataContext = DataContext.get_data_context()
    assert my_data_context is titanic_data_context


def test_create_duplicate_expectation_suite(titanic_data_context):
    # create new expectation suite
    assert titanic_data_context.create_expectation_suite(
        expectation_suite_name="titanic.test_create_expectation_suite"
    )
    # attempt to create expectation suite with name that already exists on data asset
    with pytest.raises(ge_exceptions.DataContextError):
        titanic_data_context.create_expectation_suite(
            expectation_suite_name="titanic.test_create_expectation_suite"
        )
    # create expectation suite with name that already exists on data asset, but pass overwrite_existing=True
    assert titanic_data_context.create_expectation_suite(
        expectation_suite_name="titanic.test_create_expectation_suite",
        overwrite_existing=True,
    )


def test_get_available_data_asset_names_with_one_datasource_including_a_single_generator(
    empty_data_context, filesystem_csv
):
    empty_data_context.add_datasource(
        "my_datasource",
        module_name="great_expectations.datasource",
        class_name="PandasDatasource",
        batch_kwargs_generators={
            "subdir_reader": {
                "class_name": "SubdirReaderBatchKwargsGenerator",
                "base_directory": str(filesystem_csv),
            }
        },
    )

    available_asset_names = empty_data_context.get_available_data_asset_names()

    assert set(available_asset_names["my_datasource"]["subdir_reader"]["names"]) == {
        ("f3", "directory"),
        ("f2", "file"),
        ("f1", "file"),
    }


def test_get_available_data_asset_names_with_one_datasource_without_a_generator_returns_empty_dict(
    empty_data_context,
):
    empty_data_context.add_datasource(
        "my_datasource",
        module_name="great_expectations.datasource",
        class_name="PandasDatasource",
    )

    obs = empty_data_context.get_available_data_asset_names()
    assert obs == {"my_datasource": {}}


def test_get_available_data_asset_names_with_multiple_datasources_with_and_without_generators(
    empty_data_context, sa
):
    """Test datasources with and without generators."""
    # requires sqlalchemy because it instantiates sqlalchemydatasource
    context = empty_data_context
    connection_kwargs = {"credentials": {"drivername": "sqlite"}}

    context.add_datasource(
        "first",
        class_name="SqlAlchemyDatasource",
        batch_kwargs_generators={
            "foo": {
                "class_name": "TableBatchKwargsGenerator",
            }
        },
        **connection_kwargs,
    )
    context.add_datasource(
        "second", class_name="SqlAlchemyDatasource", **connection_kwargs
    )
    context.add_datasource(
        "third",
        class_name="SqlAlchemyDatasource",
        batch_kwargs_generators={
            "bar": {
                "class_name": "TableBatchKwargsGenerator",
            }
        },
        **connection_kwargs,
    )

    obs = context.get_available_data_asset_names()

    assert isinstance(obs, dict)
    assert set(obs.keys()) == {"first", "second", "third"}
    assert obs == {
        "first": {"foo": {"is_complete_list": True, "names": []}},
        "second": {},
        "third": {"bar": {"is_complete_list": True, "names": []}},
    }


def test_list_expectation_suite_keys(data_context_parameterized_expectation_suite):
    assert data_context_parameterized_expectation_suite.list_expectation_suites() == [
        ExpectationSuiteIdentifier(
            expectation_suite_name=parameterized_expectation_suite_name
        )
    ]


def test_get_existing_expectation_suite(data_context_parameterized_expectation_suite):
    expectation_suite = (
        data_context_parameterized_expectation_suite.get_expectation_suite(
            parameterized_expectation_suite_name
        )
    )
    assert (
        expectation_suite.expectation_suite_name == parameterized_expectation_suite_name
    )
    assert len(expectation_suite.expectations) == 2


@mock.patch(
    "great_expectations.core.usage_statistics.usage_statistics.UsageStatisticsHandler.emit"
)
def test_add_expectation_to_expectation_suite(
    mock_emit, empty_data_context_stats_enabled, monkeypatch
):
    expectation_suite = empty_data_context_stats_enabled.create_expectation_suite(
        "this_data_asset_config_does_not_exist.default"
    )
    expectation_suite.add_expectation(
        ExpectationConfiguration(
            expectation_type="expect_table_row_count_to_equal", kwargs={"value": 10}
        )
    )
    assert mock_emit.call_count == 1
    assert mock_emit.call_args_list == [
        mock.call(
            {
                "event": "expectation_suite.add_expectation",
                "event_payload": {},
                "success": True,
            }
        )
    ]


def test_get_existing_expectation_suite_with_data_context(
    data_context_parameterized_expectation_suite,
):
    expectation_suite = (
        data_context_parameterized_expectation_suite.get_expectation_suite(
            parameterized_expectation_suite_name
        )
    )
    assert (
        expectation_suite.expectation_suite_name == parameterized_expectation_suite_name
    )
    assert (
        expectation_suite.data_context is data_context_parameterized_expectation_suite
    )
    assert len(expectation_suite.expectations) == 2


def test_create_new_expectation_suite(data_context_parameterized_expectation_suite):
    expectation_suite = (
        data_context_parameterized_expectation_suite.create_expectation_suite(
            "this_data_asset_does_not_exist.default"
        )
    )
    assert (
        expectation_suite.expectation_suite_name
        == "this_data_asset_does_not_exist.default"
    )
    assert len(expectation_suite.expectations) == 0


def test_create_new_expectation_suite_with_reference_to_data_context(
    data_context_parameterized_expectation_suite,
):
    expectation_suite = (
        data_context_parameterized_expectation_suite.create_expectation_suite(
            expectation_suite_name="this_data_asset_does_not_exist.default",
            data_context=data_context_parameterized_expectation_suite,
        )
    )
    assert (
        expectation_suite.expectation_suite_name
        == "this_data_asset_does_not_exist.default"
    )
    assert (
        expectation_suite.data_context is data_context_parameterized_expectation_suite
    )
    assert len(expectation_suite.expectations) == 0


def test_save_expectation_suite(data_context_parameterized_expectation_suite):
    expectation_suite = (
        data_context_parameterized_expectation_suite.create_expectation_suite(
            "this_data_asset_config_does_not_exist.default"
        )
    )
    expectation_suite.expectations.append(
        ExpectationConfiguration(
            expectation_type="expect_table_row_count_to_equal", kwargs={"value": 10}
        )
    )
    data_context_parameterized_expectation_suite.save_expectation_suite(
        expectation_suite
    )
    expectation_suite_saved = (
        data_context_parameterized_expectation_suite.get_expectation_suite(
            "this_data_asset_config_does_not_exist.default"
        )
    )
    assert expectation_suite.expectations == expectation_suite_saved.expectations


def test_compile_evaluation_parameter_dependencies(
    data_context_parameterized_expectation_suite: DataContext,
):
    assert (
        data_context_parameterized_expectation_suite._evaluation_parameter_dependencies
        == {}
    )
    data_context_parameterized_expectation_suite._compile_evaluation_parameter_dependencies()
    assert data_context_parameterized_expectation_suite._evaluation_parameter_dependencies == {
        "source_diabetes_data.default": [
            {
                "metric_kwargs_id": {
                    "column=patient_nbr": [
                        "expect_column_unique_value_count_to_be_between.result.observed_value"
                    ]
                }
            }
        ],
        "source_patient_data.default": [
            "expect_table_row_count_to_equal.result.observed_value"
        ],
    }


def test_list_datasources(data_context_parameterized_expectation_suite):
    datasources = data_context_parameterized_expectation_suite.list_datasources()

    assert datasources == [
        {
            "name": "mydatasource",
            "class_name": "PandasDatasource",
            "module_name": "great_expectations.datasource",
            "data_asset_type": {"class_name": "PandasDataset"},
            "batch_kwargs_generators": {
                "mygenerator": {
                    "base_directory": "../data",
                    "class_name": "SubdirReaderBatchKwargsGenerator",
                    "reader_options": {"engine": "python", "sep": None},
                }
            },
        }
    ]

    data_context_parameterized_expectation_suite.add_datasource(
        "second_pandas_source",
        module_name="great_expectations.datasource",
        class_name="PandasDatasource",
    )

    datasources = data_context_parameterized_expectation_suite.list_datasources()

    assert datasources == [
        {
            "name": "mydatasource",
            "class_name": "PandasDatasource",
            "module_name": "great_expectations.datasource",
            "data_asset_type": {"class_name": "PandasDataset"},
            "batch_kwargs_generators": {
                "mygenerator": {
                    "base_directory": "../data",
                    "class_name": "SubdirReaderBatchKwargsGenerator",
                    "reader_options": {"engine": "python", "sep": None},
                }
            },
        },
        {
            "name": "second_pandas_source",
            "class_name": "PandasDatasource",
            "module_name": "great_expectations.datasource",
            "data_asset_type": {
                "class_name": "PandasDataset",
                "module_name": "great_expectations.dataset",
            },
        },
    ]

    # Make sure passwords are masked in password or url fields
    data_context_parameterized_expectation_suite.add_datasource(
        "postgres_source_with_password",
        initialize=False,
        module_name="great_expectations.datasource",
        class_name="SqlAlchemyDatasource",
        credentials={
            "drivername": "postgresql",
            "host": os.getenv("GE_TEST_LOCAL_DB_HOSTNAME", "localhost"),
            "port": "65432",
            "username": "username_str",
            "password": "password_str",
            "database": "database_str",
        },
    )

    data_context_parameterized_expectation_suite.add_datasource(
        "postgres_source_with_password_in_url",
        initialize=False,
        module_name="great_expectations.datasource",
        class_name="SqlAlchemyDatasource",
        credentials={
            "url": "postgresql+psycopg2://username:password@host:65432/database",
        },
    )

    datasources = data_context_parameterized_expectation_suite.list_datasources()

    assert datasources == [
        {
            "name": "mydatasource",
            "class_name": "PandasDatasource",
            "module_name": "great_expectations.datasource",
            "data_asset_type": {"class_name": "PandasDataset"},
            "batch_kwargs_generators": {
                "mygenerator": {
                    "base_directory": "../data",
                    "class_name": "SubdirReaderBatchKwargsGenerator",
                    "reader_options": {"engine": "python", "sep": None},
                }
            },
        },
        {
            "name": "second_pandas_source",
            "class_name": "PandasDatasource",
            "module_name": "great_expectations.datasource",
            "data_asset_type": {
                "class_name": "PandasDataset",
                "module_name": "great_expectations.dataset",
            },
        },
        {
            "name": "postgres_source_with_password",
            "class_name": "SqlAlchemyDatasource",
            "module_name": "great_expectations.datasource",
            "data_asset_type": {
                "class_name": "SqlAlchemyDataset",
                "module_name": "great_expectations.dataset",
            },
            "credentials": {
                "drivername": "postgresql",
                "host": os.getenv("GE_TEST_LOCAL_DB_HOSTNAME", "localhost"),
                "port": "65432",
                "username": "username_str",
                "password": "***",
                "database": "database_str",
            },
        },
        {
            "name": "postgres_source_with_password_in_url",
            "class_name": "SqlAlchemyDatasource",
            "module_name": "great_expectations.datasource",
            "data_asset_type": {
                "class_name": "SqlAlchemyDataset",
                "module_name": "great_expectations.dataset",
            },
            "credentials": {
                "url": "postgresql+psycopg2://username:***@host:65432/database",
            },
        },
    ]


@freeze_time("09/26/2019 13:42:41")
def test_data_context_get_validation_result(titanic_data_context):
    """
    Test that validation results can be correctly fetched from the configured results store
    """
    run_id = RunIdentifier(run_name="profiling")
    profiling_results = titanic_data_context.profile_datasource(
        "mydatasource", run_id=run_id
    )

    all_validation_result = titanic_data_context.get_validation_result(
        "mydatasource.mygenerator.Titanic.BasicDatasetProfiler", run_id=run_id
    )
    assert len(all_validation_result.results) == 51

    failed_validation_result = titanic_data_context.get_validation_result(
        "mydatasource.mygenerator.Titanic.BasicDatasetProfiler",
        run_id=run_id,
        failed_only=True,
    )
    assert len(failed_validation_result.results) == 8


def test_data_context_get_latest_validation_result(titanic_data_context):
    """
    Test that the latest validation result can be correctly fetched from the configured results
    store
    """
    for _ in range(2):
        titanic_data_context.profile_datasource("mydatasource")
    assert len(titanic_data_context.validations_store.list_keys()) == 2

    validation_results = [
        titanic_data_context.validations_store.get(val_key)
        for val_key in titanic_data_context.validations_store.list_keys()
    ]
    latest_validation_result = titanic_data_context.get_validation_result(
        "mydatasource.mygenerator.Titanic.BasicDatasetProfiler"
    )
    assert latest_validation_result in validation_results


def test_data_context_get_datasource(titanic_data_context):
    isinstance(titanic_data_context.get_datasource("mydatasource"), LegacyDatasource)


def test_data_context_expectation_suite_delete(empty_data_context):
    assert empty_data_context.create_expectation_suite(
        expectation_suite_name="titanic.test_create_expectation_suite"
    )
    expectation_suites = empty_data_context.list_expectation_suite_names()
    assert len(expectation_suites) == 1
    empty_data_context.delete_expectation_suite(
        expectation_suite_name=expectation_suites[0]
    )
    expectation_suites = empty_data_context.list_expectation_suite_names()
    assert len(expectation_suites) == 0


def test_data_context_expectation_nested_suite_delete(empty_data_context):
    assert empty_data_context.create_expectation_suite(
        expectation_suite_name="titanic.test.create_expectation_suite"
    )
    expectation_suites = empty_data_context.list_expectation_suite_names()
    assert empty_data_context.create_expectation_suite(
        expectation_suite_name="titanic.test.a.create_expectation_suite"
    )
    expectation_suites = empty_data_context.list_expectation_suite_names()
    assert len(expectation_suites) == 2
    empty_data_context.delete_expectation_suite(
        expectation_suite_name=expectation_suites[0]
    )
    expectation_suites = empty_data_context.list_expectation_suite_names()
    assert len(expectation_suites) == 1


def test_data_context_get_datasource_on_non_existent_one_raises_helpful_error(
    titanic_data_context,
):
    with pytest.raises(ValueError):
        _ = titanic_data_context.get_datasource("fakey_mc_fake")


def test_data_context_profile_datasource_on_non_existent_one_raises_helpful_error(
    titanic_data_context,
):
    with pytest.raises(ValueError):
        _ = titanic_data_context.profile_datasource("fakey_mc_fake")


@freeze_time("09/26/2019 13:42:41")
@pytest.mark.rendered_output
def test_render_full_static_site_from_empty_project(tmp_path, filesystem_csv_3):

    # TODO : Use a standard test fixture
    # TODO : Have that test fixture copy a directory, rather than building a new one from scratch

    project_dir = os.path.join(tmp_path, "project_path")
    os.mkdir(project_dir)

    os.makedirs(os.path.join(project_dir, "data"))
    os.makedirs(os.path.join(project_dir, "data/titanic"))
    shutil.copy(
        file_relative_path(__file__, "../test_sets/Titanic.csv"),
        str(os.path.join(project_dir, "data/titanic/Titanic.csv")),
    )

    os.makedirs(os.path.join(project_dir, "data/random"))
    shutil.copy(
        os.path.join(filesystem_csv_3, "f1.csv"),
        str(os.path.join(project_dir, "data/random/f1.csv")),
    )
    shutil.copy(
        os.path.join(filesystem_csv_3, "f2.csv"),
        str(os.path.join(project_dir, "data/random/f2.csv")),
    )

    assert (
        gen_directory_tree_str(project_dir)
        == """\
project_path/
    data/
        random/
            f1.csv
            f2.csv
        titanic/
            Titanic.csv
"""
    )

    context = DataContext.create(project_dir)
    context.add_datasource(
        "titanic",
        module_name="great_expectations.datasource",
        class_name="PandasDatasource",
        batch_kwargs_generators={
            "subdir_reader": {
                "class_name": "SubdirReaderBatchKwargsGenerator",
                "base_directory": os.path.join(project_dir, "data/titanic/"),
            }
        },
    )

    context.add_datasource(
        "random",
        module_name="great_expectations.datasource",
        class_name="PandasDatasource",
        batch_kwargs_generators={
            "subdir_reader": {
                "class_name": "SubdirReaderBatchKwargsGenerator",
                "base_directory": os.path.join(project_dir, "data/random/"),
            }
        },
    )

    context.profile_datasource("titanic")

    # Replicate the batch id of the batch that will be profiled in order to generate the file path of the
    # validation result
    titanic_profiled_batch_id = PathBatchKwargs(
        {
            "path": os.path.join(project_dir, "data/titanic/Titanic.csv"),
            "datasource": "titanic",
            "data_asset_name": "Titanic",
        }
    ).to_id()

    tree_str = gen_directory_tree_str(project_dir)
    assert (
        tree_str
        == """project_path/
    data/
        random/
            f1.csv
            f2.csv
        titanic/
            Titanic.csv
    great_expectations/
        .gitignore
        great_expectations.yml
        checkpoints/
        expectations/
            .ge_store_backend_id
            titanic/
                subdir_reader/
                    Titanic/
                        BasicDatasetProfiler.json
        plugins/
            custom_data_docs/
                renderers/
                styles/
                    data_docs_custom_styles.css
                views/
        uncommitted/
            config_variables.yml
            data_docs/
            validations/
                .ge_store_backend_id
                titanic/
                    subdir_reader/
                        Titanic/
                            BasicDatasetProfiler/
                                profiling/
                                    20190926T134241.000000Z/
                                        {}.json
""".format(
            titanic_profiled_batch_id
        )
    )

    context.profile_datasource("random")
    context.build_data_docs()

    f1_profiled_batch_id = PathBatchKwargs(
        {
            "path": os.path.join(project_dir, "data/random/f1.csv"),
            "datasource": "random",
            "data_asset_name": "f1",
        }
    ).to_id()

    f2_profiled_batch_id = PathBatchKwargs(
        {
            "path": os.path.join(project_dir, "data/random/f2.csv"),
            "datasource": "random",
            "data_asset_name": "f2",
        }
    ).to_id()

    data_docs_dir = os.path.join(
        project_dir, "great_expectations/uncommitted/data_docs"
    )
    observed = gen_directory_tree_str(data_docs_dir)
    assert (
        observed
        == """\
data_docs/
    local_site/
        index.html
        expectations/
            random/
                subdir_reader/
                    f1/
                        BasicDatasetProfiler.html
                    f2/
                        BasicDatasetProfiler.html
            titanic/
                subdir_reader/
                    Titanic/
                        BasicDatasetProfiler.html
        static/
            fonts/
                HKGrotesk/
                    HKGrotesk-Bold.otf
                    HKGrotesk-BoldItalic.otf
                    HKGrotesk-Italic.otf
                    HKGrotesk-Light.otf
                    HKGrotesk-LightItalic.otf
                    HKGrotesk-Medium.otf
                    HKGrotesk-MediumItalic.otf
                    HKGrotesk-Regular.otf
                    HKGrotesk-SemiBold.otf
                    HKGrotesk-SemiBoldItalic.otf
            images/
                favicon.ico
                glossary_scroller.gif
                iterative-dev-loop.png
                logo-long-vector.svg
                logo-long.png
                short-logo-vector.svg
                short-logo.png
                validation_failed_unexpected_values.gif
            styles/
                data_docs_custom_styles_template.css
                data_docs_default_styles.css
        validations/
            random/
                subdir_reader/
                    f1/
                        BasicDatasetProfiler/
                            profiling/
                                20190926T134241.000000Z/
                                    {:s}.html
                    f2/
                        BasicDatasetProfiler/
                            profiling/
                                20190926T134241.000000Z/
                                    {:s}.html
            titanic/
                subdir_reader/
                    Titanic/
                        BasicDatasetProfiler/
                            profiling/
                                20190926T134241.000000Z/
                                    {:s}.html
""".format(
            f1_profiled_batch_id, f2_profiled_batch_id, titanic_profiled_batch_id
        )
    )

    # save data_docs locally if you need to inspect the files manually
    # os.makedirs("./tests/data_context/output", exist_ok=True)
    # os.makedirs("./tests/data_context/output/data_docs", exist_ok=True)
    #
    # if os.path.isdir("./tests/data_context/output/data_docs"):
    #     shutil.rmtree("./tests/data_context/output/data_docs")
    # shutil.copytree(
    #     os.path.join(ge_directory, "uncommitted/data_docs/"),
    #     "./tests/data_context/output/data_docs",
    # )


def test_add_store(empty_data_context):
    assert "my_new_store" not in empty_data_context.stores.keys()
    assert "my_new_store" not in empty_data_context.get_config()["stores"]
    new_store = empty_data_context.add_store(
        "my_new_store",
        {
            "module_name": "great_expectations.data_context.store",
            "class_name": "ExpectationsStore",
        },
    )
    assert "my_new_store" in empty_data_context.stores.keys()
    assert "my_new_store" in empty_data_context.get_config()["stores"]

    assert isinstance(new_store, ExpectationsStore)


def test_ExplorerDataContext(titanic_data_context):
    context_root_directory = titanic_data_context.root_directory
    explorer_data_context = ExplorerDataContext(context_root_directory)
    assert explorer_data_context._expectation_explorer_manager


def test_ConfigOnlyDataContext__initialization(
    tmp_path_factory, basic_data_context_config
):
    config_path = str(
        tmp_path_factory.mktemp("test_ConfigOnlyDataContext__initialization__dir")
    )
    context = BaseDataContext(
        basic_data_context_config,
        config_path,
    )

    assert (
        context.root_directory.split("/")[-1]
        == "test_ConfigOnlyDataContext__initialization__dir0"
    )
    assert context.plugins_directory.split("/")[-3:] == [
        "test_ConfigOnlyDataContext__initialization__dir0",
        "plugins",
        "",
    ]


def test__normalize_absolute_or_relative_path(
    tmp_path_factory, basic_data_context_config
):
    config_path = str(
        tmp_path_factory.mktemp("test__normalize_absolute_or_relative_path__dir")
    )
    context = BaseDataContext(
        basic_data_context_config,
        config_path,
    )

    assert str(
        os.path.join("test__normalize_absolute_or_relative_path__dir0", "yikes")
    ) in context._normalize_absolute_or_relative_path("yikes")

    assert (
        "test__normalize_absolute_or_relative_path__dir"
        not in context._normalize_absolute_or_relative_path("/yikes")
    )
    assert "/yikes" == context._normalize_absolute_or_relative_path("/yikes")


def test_load_data_context_from_environment_variables(tmp_path, monkeypatch):
    project_path = tmp_path / "data_context"
    project_path.mkdir()
    project_path = str(project_path)
    context_path = os.path.join(project_path, "great_expectations")
    os.makedirs(context_path, exist_ok=True)
    assert os.path.isdir(context_path)
    monkeypatch.chdir(context_path)
    with pytest.raises(ge_exceptions.DataContextError) as err:
        DataContext.find_context_root_dir()
    assert isinstance(err.value, ge_exceptions.ConfigNotFoundError)

    shutil.copy(
        file_relative_path(
            __file__,
            os.path.join("..", "test_fixtures", "great_expectations_basic.yml"),
        ),
        str(os.path.join(context_path, "great_expectations.yml")),
    )
    monkeypatch.setenv("GE_HOME", context_path)
    assert DataContext.find_context_root_dir() == context_path


def test_data_context_updates_expectation_suite_names(
    data_context_parameterized_expectation_suite,
):
    # A data context should update the data_asset_name and expectation_suite_name of expectation suites
    # that it creates when it saves them.

    expectation_suites = (
        data_context_parameterized_expectation_suite.list_expectation_suites()
    )

    # We should have a single expectation suite defined
    assert len(expectation_suites) == 1

    expectation_suite_name = expectation_suites[0].expectation_suite_name

    # We'll get that expectation suite and then update its name and re-save, then verify that everything
    # has been properly updated
    expectation_suite = (
        data_context_parameterized_expectation_suite.get_expectation_suite(
            expectation_suite_name
        )
    )

    # Note we codify here the current behavior of having a string data_asset_name though typed ExpectationSuite objects
    # will enable changing that
    assert expectation_suite.expectation_suite_name == expectation_suite_name

    # We will now change the data_asset_name and then save the suite in three ways:
    #   1. Directly using the new name,
    #   2. Using a different name that should be overwritten
    #   3. Using the new name but having the context draw that from the suite

    # Finally, we will try to save without a name (deleting it first) to demonstrate that saving will fail.

    expectation_suite.expectation_suite_name = "a_new_suite_name"

    data_context_parameterized_expectation_suite.save_expectation_suite(
        expectation_suite=expectation_suite, expectation_suite_name="a_new_suite_name"
    )

    fetched_expectation_suite = (
        data_context_parameterized_expectation_suite.get_expectation_suite(
            "a_new_suite_name"
        )
    )

    assert fetched_expectation_suite.expectation_suite_name == "a_new_suite_name"

    #   2. Using a different name that should be overwritten
    data_context_parameterized_expectation_suite.save_expectation_suite(
        expectation_suite=expectation_suite,
        expectation_suite_name="a_new_new_suite_name",
    )

    fetched_expectation_suite = (
        data_context_parameterized_expectation_suite.get_expectation_suite(
            "a_new_new_suite_name"
        )
    )

    assert fetched_expectation_suite.expectation_suite_name == "a_new_new_suite_name"

    # Check that the saved name difference is actually persisted on disk
    with open(
        os.path.join(
            data_context_parameterized_expectation_suite.root_directory,
            "expectations",
            "a_new_new_suite_name.json",
        ),
    ) as suite_file:
        loaded_suite = expectationSuiteSchema.load(json.load(suite_file))
        assert loaded_suite.expectation_suite_name == "a_new_new_suite_name"

    #   3. Using the new name but having the context draw that from the suite
    expectation_suite.expectation_suite_name = "a_third_suite_name"
    data_context_parameterized_expectation_suite.save_expectation_suite(
        expectation_suite=expectation_suite
    )

    fetched_expectation_suite = (
        data_context_parameterized_expectation_suite.get_expectation_suite(
            "a_third_suite_name"
        )
    )
    assert fetched_expectation_suite.expectation_suite_name == "a_third_suite_name"


def test_data_context_create_does_not_raise_error_or_warning_if_ge_dir_exists(
    tmp_path_factory,
):
    project_path = str(tmp_path_factory.mktemp("data_context"))
    DataContext.create(project_path)


@pytest.fixture()
def empty_context(tmp_path_factory):
    project_path = str(tmp_path_factory.mktemp("data_context"))
    DataContext.create(project_path)
    ge_dir = os.path.join(project_path, "great_expectations")
    assert os.path.isdir(ge_dir)
    assert os.path.isfile(os.path.join(ge_dir, DataContext.GE_YML))
    context = DataContext(ge_dir)
    assert isinstance(context, DataContext)
    return context


def test_data_context_does_ge_yml_exist_returns_true_when_it_does_exist(empty_context):
    ge_dir = empty_context.root_directory
    assert DataContext.does_config_exist_on_disk(ge_dir) == True


def test_data_context_does_ge_yml_exist_returns_false_when_it_does_not_exist(
    empty_context,
):
    ge_dir = empty_context.root_directory
    # mangle project
    safe_remove(os.path.join(ge_dir, empty_context.GE_YML))
    assert DataContext.does_config_exist_on_disk(ge_dir) == False


def test_data_context_does_project_have_a_datasource_in_config_file_returns_true_when_it_has_a_datasource_configured_in_yml_file_on_disk(
    empty_context,
):
    ge_dir = empty_context.root_directory
    empty_context.add_datasource("arthur", **{"class_name": "PandasDatasource"})
    assert DataContext.does_project_have_a_datasource_in_config_file(ge_dir) == True


def test_data_context_does_project_have_a_datasource_in_config_file_returns_false_when_it_does_not_have_a_datasource_configured_in_yml_file_on_disk(
    empty_context,
):
    ge_dir = empty_context.root_directory
    assert DataContext.does_project_have_a_datasource_in_config_file(ge_dir) == False


def test_data_context_does_project_have_a_datasource_in_config_file_returns_false_when_it_does_not_have_a_ge_yml_file(
    empty_context,
):
    ge_dir = empty_context.root_directory
    safe_remove(os.path.join(ge_dir, empty_context.GE_YML))
    assert DataContext.does_project_have_a_datasource_in_config_file(ge_dir) == False


def test_data_context_does_project_have_a_datasource_in_config_file_returns_false_when_it_does_not_have_a_ge_dir(
    empty_context,
):
    ge_dir = empty_context.root_directory
    safe_remove(os.path.join(ge_dir))
    assert DataContext.does_project_have_a_datasource_in_config_file(ge_dir) == False


def test_data_context_does_project_have_a_datasource_in_config_file_returns_false_when_the_project_has_an_invalid_config_file(
    empty_context,
):
    ge_dir = empty_context.root_directory
    with open(os.path.join(ge_dir, DataContext.GE_YML), "w") as yml:
        yml.write("this file: is not a valid ge config")
    assert DataContext.does_project_have_a_datasource_in_config_file(ge_dir) == False


def test_data_context_is_project_initialized_returns_true_when_its_valid_context_has_one_datasource_and_one_suite(
    empty_context,
):
    context = empty_context
    ge_dir = context.root_directory
    context.add_datasource("arthur", class_name="PandasDatasource")
    context.create_expectation_suite("dent")
    assert len(context.list_expectation_suites()) == 1

    assert DataContext.is_project_initialized(ge_dir) == True


def test_data_context_is_project_initialized_returns_true_when_its_valid_context_has_one_datasource_and_no_suites(
    empty_context,
):
    context = empty_context
    ge_dir = context.root_directory
    context.add_datasource("arthur", class_name="PandasDatasource")
    assert len(context.list_expectation_suites()) == 0

    assert DataContext.is_project_initialized(ge_dir) == False


def test_data_context_is_project_initialized_returns_false_when_its_valid_context_has_no_datasource(
    empty_context,
):
    ge_dir = empty_context.root_directory
    assert DataContext.is_project_initialized(ge_dir) == False


def test_data_context_is_project_initialized_returns_false_when_config_yml_is_missing(
    empty_context,
):
    ge_dir = empty_context.root_directory
    # mangle project
    safe_remove(os.path.join(ge_dir, empty_context.GE_YML))

    assert DataContext.is_project_initialized(ge_dir) == False


def test_data_context_is_project_initialized_returns_false_when_uncommitted_dir_is_missing(
    empty_context,
):
    ge_dir = empty_context.root_directory
    # mangle project
    shutil.rmtree(os.path.join(ge_dir, empty_context.GE_UNCOMMITTED_DIR))

    assert DataContext.is_project_initialized(ge_dir) == False


def test_data_context_is_project_initialized_returns_false_when_uncommitted_data_docs_dir_is_missing(
    empty_context,
):
    ge_dir = empty_context.root_directory
    # mangle project
    shutil.rmtree(os.path.join(ge_dir, empty_context.GE_UNCOMMITTED_DIR, "data_docs"))

    assert DataContext.is_project_initialized(ge_dir) == False


def test_data_context_is_project_initialized_returns_false_when_uncommitted_validations_dir_is_missing(
    empty_context,
):
    ge_dir = empty_context.root_directory
    # mangle project
    shutil.rmtree(os.path.join(ge_dir, empty_context.GE_UNCOMMITTED_DIR, "validations"))

    assert DataContext.is_project_initialized(ge_dir) == False


def test_data_context_is_project_initialized_returns_false_when_config_variable_yml_is_missing(
    empty_context,
):
    ge_dir = empty_context.root_directory
    # mangle project
    safe_remove(
        os.path.join(ge_dir, empty_context.GE_UNCOMMITTED_DIR, "config_variables.yml")
    )

    assert DataContext.is_project_initialized(ge_dir) == False


def test_data_context_create_raises_warning_and_leaves_existing_yml_untouched(
    tmp_path_factory,
):
    project_path = str(tmp_path_factory.mktemp("data_context"))
    DataContext.create(project_path)
    ge_yml = os.path.join(project_path, "great_expectations/great_expectations.yml")
    with open(ge_yml, "a") as ff:
        ff.write("# LOOK I WAS MODIFIED")

    with pytest.warns(UserWarning):
        DataContext.create(project_path)

    with open(ge_yml) as ff:
        obs = ff.read()
    assert "# LOOK I WAS MODIFIED" in obs


def test_data_context_create_makes_uncommitted_dirs_when_all_are_missing(
    tmp_path_factory,
):
    project_path = str(tmp_path_factory.mktemp("data_context"))
    DataContext.create(project_path)

    # mangle the existing setup
    ge_dir = os.path.join(project_path, "great_expectations")
    uncommitted_dir = os.path.join(ge_dir, "uncommitted")
    shutil.rmtree(uncommitted_dir)

    with pytest.warns(
        UserWarning, match="Warning. An existing `great_expectations.yml` was found"
    ):
        # re-run create to simulate onboarding
        DataContext.create(project_path)
    obs = gen_directory_tree_str(ge_dir)

    assert os.path.isdir(uncommitted_dir), "No uncommitted directory created"
    assert (
        obs
        == """\
great_expectations/
    .gitignore
    great_expectations.yml
    checkpoints/
    expectations/
        .ge_store_backend_id
    plugins/
        custom_data_docs/
            renderers/
            styles/
                data_docs_custom_styles.css
            views/
    uncommitted/
        config_variables.yml
        data_docs/
        validations/
            .ge_store_backend_id
"""
    )


def test_data_context_create_does_nothing_if_all_uncommitted_dirs_exist(
    tmp_path_factory,
):
    expected = """\
great_expectations/
    .gitignore
    great_expectations.yml
    checkpoints/
    expectations/
        .ge_store_backend_id
    plugins/
        custom_data_docs/
            renderers/
            styles/
                data_docs_custom_styles.css
            views/
    uncommitted/
        config_variables.yml
        data_docs/
        validations/
            .ge_store_backend_id
"""
    project_path = str(tmp_path_factory.mktemp("stuff"))
    ge_dir = os.path.join(project_path, "great_expectations")

    DataContext.create(project_path)
    fixture = gen_directory_tree_str(ge_dir)

    assert fixture == expected

    with pytest.warns(
        UserWarning, match="Warning. An existing `great_expectations.yml` was found"
    ):
        # re-run create to simulate onboarding
        DataContext.create(project_path)

    obs = gen_directory_tree_str(ge_dir)
    assert obs == expected


def test_data_context_do_all_uncommitted_dirs_exist(tmp_path_factory):
    expected = """\
uncommitted/
    config_variables.yml
    data_docs/
    validations/
        .ge_store_backend_id
"""
    project_path = str(tmp_path_factory.mktemp("stuff"))
    ge_dir = os.path.join(project_path, "great_expectations")
    uncommitted_dir = os.path.join(ge_dir, "uncommitted")
    DataContext.create(project_path)
    fixture = gen_directory_tree_str(uncommitted_dir)
    assert fixture == expected

    # Test that all exist
    assert DataContext.all_uncommitted_directories_exist(ge_dir)

    # remove a few
    shutil.rmtree(os.path.join(uncommitted_dir, "data_docs"))
    shutil.rmtree(os.path.join(uncommitted_dir, "validations"))

    # Test that not all exist
    assert not DataContext.all_uncommitted_directories_exist(project_path)


def test_data_context_create_builds_base_directories(tmp_path_factory):
    project_path = str(tmp_path_factory.mktemp("data_context"))
    context = DataContext.create(project_path)
    assert isinstance(context, DataContext)

    for directory in [
        "expectations",
        "plugins",
        "checkpoints",
        "uncommitted",
    ]:
        base_dir = os.path.join(project_path, context.GE_DIR, directory)
        assert os.path.isdir(base_dir)


def test_data_context_create_does_not_overwrite_existing_config_variables_yml(
    tmp_path_factory,
):
    project_path = str(tmp_path_factory.mktemp("data_context"))
    DataContext.create(project_path)
    ge_dir = os.path.join(project_path, "great_expectations")
    uncommitted_dir = os.path.join(ge_dir, "uncommitted")
    config_vars_yml = os.path.join(uncommitted_dir, "config_variables.yml")

    # modify config variables
    with open(config_vars_yml, "a") as ff:
        ff.write("# LOOK I WAS MODIFIED")

    # re-run create to simulate onboarding
    with pytest.warns(UserWarning):
        DataContext.create(project_path)

    with open(config_vars_yml) as ff:
        obs = ff.read()
    assert "# LOOK I WAS MODIFIED" in obs


def test_scaffold_directories(tmp_path_factory):
    empty_directory = str(tmp_path_factory.mktemp("test_scaffold_directories"))
    DataContext.scaffold_directories(empty_directory)

    assert set(os.listdir(empty_directory)) == {
        "plugins",
        "checkpoints",
        "expectations",
        ".gitignore",
        "uncommitted",
    }
    assert set(os.listdir(os.path.join(empty_directory, "uncommitted"))) == {
        "data_docs",
        "validations",
    }


def test_build_batch_kwargs(titanic_multibatch_data_context):
    batch_kwargs = titanic_multibatch_data_context.build_batch_kwargs(
        "mydatasource",
        "mygenerator",
        data_asset_name="titanic",
        partition_id="Titanic_1912",
    )
    assert os.path.relpath("./data/titanic/Titanic_1912.csv") in batch_kwargs["path"]

    batch_kwargs = titanic_multibatch_data_context.build_batch_kwargs(
        "mydatasource",
        "mygenerator",
        data_asset_name="titanic",
        partition_id="Titanic_1911",
    )
    assert os.path.relpath("./data/titanic/Titanic_1911.csv") in batch_kwargs["path"]

    paths = []
    batch_kwargs = titanic_multibatch_data_context.build_batch_kwargs(
        "mydatasource", "mygenerator", data_asset_name="titanic"
    )
    paths.append(os.path.basename(batch_kwargs["path"]))

    batch_kwargs = titanic_multibatch_data_context.build_batch_kwargs(
        "mydatasource", "mygenerator", data_asset_name="titanic"
    )
    paths.append(os.path.basename(batch_kwargs["path"]))

    assert {"Titanic_1912.csv", "Titanic_1911.csv"} == set(paths)


def test_load_config_variables_file(
    basic_data_context_config, tmp_path_factory, monkeypatch
):
    # Setup:
    base_path = str(tmp_path_factory.mktemp("test_load_config_variables_file"))
    os.makedirs(os.path.join(base_path, "uncommitted"), exist_ok=True)
    with open(
        os.path.join(base_path, "uncommitted", "dev_variables.yml"), "w"
    ) as outfile:
        yaml.dump({"env": "dev"}, outfile)
    with open(
        os.path.join(base_path, "uncommitted", "prod_variables.yml"), "w"
    ) as outfile:
        yaml.dump({"env": "prod"}, outfile)
    basic_data_context_config[
        "config_variables_file_path"
    ] = "uncommitted/${TEST_CONFIG_FILE_ENV}_variables.yml"

    try:
        # We should be able to load different files based on an environment variable
        monkeypatch.setenv("TEST_CONFIG_FILE_ENV", "dev")
        context = BaseDataContext(basic_data_context_config, context_root_dir=base_path)
        config_vars = context._load_config_variables_file()
        assert config_vars["env"] == "dev"
        monkeypatch.setenv("TEST_CONFIG_FILE_ENV", "prod")
        context = BaseDataContext(basic_data_context_config, context_root_dir=base_path)
        config_vars = context._load_config_variables_file()
        assert config_vars["env"] == "prod"
    except Exception:
        raise
    finally:
        # Make sure we unset the environment variable we're using
        monkeypatch.delenv("TEST_CONFIG_FILE_ENV")


def test_list_expectation_suite_with_no_suites(titanic_data_context):
    observed = titanic_data_context.list_expectation_suite_names()
    assert isinstance(observed, list)
    assert observed == []


def test_list_expectation_suite_with_one_suite(titanic_data_context):
    titanic_data_context.create_expectation_suite("warning")
    observed = titanic_data_context.list_expectation_suite_names()
    assert isinstance(observed, list)
    assert observed == ["warning"]


def test_list_expectation_suite_with_multiple_suites(titanic_data_context):
    titanic_data_context.create_expectation_suite("a.warning")
    titanic_data_context.create_expectation_suite("b.warning")
    titanic_data_context.create_expectation_suite("c.warning")

    observed = titanic_data_context.list_expectation_suite_names()
    assert isinstance(observed, list)
    assert observed == ["a.warning", "b.warning", "c.warning"]
    assert len(observed) == 3


def test_get_batch_raises_error_when_passed_a_non_string_type_for_suite_parameter(
    titanic_data_context,
):
    with pytest.raises(ge_exceptions.DataContextError):
        titanic_data_context.get_batch({}, 99)


def test_get_batch_raises_error_when_passed_a_non_dict_or_batch_kwarg_type_for_batch_kwarg_parameter(
    titanic_data_context,
):
    with pytest.raises(ge_exceptions.BatchKwargsError):
        titanic_data_context.get_batch(99, "foo")


def test_get_batch_when_passed_a_suite_name(titanic_data_context):
    context = titanic_data_context
    root_dir = context.root_directory
    batch_kwargs = {
        "datasource": "mydatasource",
        "path": os.path.join(root_dir, "..", "data", "Titanic.csv"),
    }
    context.create_expectation_suite("foo")
    assert context.list_expectation_suite_names() == ["foo"]
    batch = context.get_batch(batch_kwargs, "foo")
    assert isinstance(batch, Dataset)
    assert isinstance(batch.get_expectation_suite(), ExpectationSuite)


def test_get_batch_when_passed_a_suite(titanic_data_context):
    context = titanic_data_context
    root_dir = context.root_directory
    batch_kwargs = {
        "datasource": "mydatasource",
        "path": os.path.join(root_dir, "..", "data", "Titanic.csv"),
    }
    context.create_expectation_suite("foo")
    assert context.list_expectation_suite_names() == ["foo"]
    suite = context.get_expectation_suite("foo")

    batch = context.get_batch(batch_kwargs, suite)
    assert isinstance(batch, Dataset)
    assert isinstance(batch.get_expectation_suite(), ExpectationSuite)


def test_list_validation_operators_data_context_with_none_returns_empty_list(
    titanic_data_context,
):
    titanic_data_context.validation_operators = {}
    assert titanic_data_context.list_validation_operator_names() == []


def test_list_validation_operators_data_context_with_one(titanic_data_context):
    assert titanic_data_context.list_validation_operator_names() == [
        "action_list_operator"
    ]


def test_list_checkpoints_on_empty_context_returns_empty_list(empty_data_context):
    assert empty_data_context.list_checkpoints() == []


def test_list_checkpoints_on_context_with_checkpoint(empty_context_with_checkpoint):
    context = empty_context_with_checkpoint
    assert context.list_checkpoints() == ["my_checkpoint"]


def test_list_checkpoints_on_context_with_twwo_checkpoints(
    empty_context_with_checkpoint,
):
    context = empty_context_with_checkpoint
    checkpoints_file = os.path.join(
        context.root_directory,
        DataContextConfigDefaults.CHECKPOINTS_BASE_DIRECTORY.value,
        "my_checkpoint.yml",
    )
    shutil.copy(
        checkpoints_file, os.path.join(os.path.dirname(checkpoints_file), "another.yml")
    )
    assert set(context.list_checkpoints()) == {"another", "my_checkpoint"}


def test_list_checkpoints_on_context_with_checkpoint_and_other_files_in_checkpoints_dir(
    empty_context_with_checkpoint,
):
    context = empty_context_with_checkpoint

    for extension in [".json", ".txt", "", ".py"]:
        path = os.path.join(
            context.root_directory,
            DataContextConfigDefaults.CHECKPOINTS_BASE_DIRECTORY.value,
            f"foo{extension}",
        )
        with open(path, "w") as f:
            f.write("foo: bar")
        assert os.path.isfile(path)

    assert context.list_checkpoints() == ["my_checkpoint"]


def test_get_checkpoint_raises_error_on_not_found_checkpoint(
    empty_context_with_checkpoint,
):
    context = empty_context_with_checkpoint
    with pytest.raises(ge_exceptions.CheckpointNotFoundError):
        context.get_checkpoint("not_a_checkpoint")


def test_get_checkpoint_raises_error_empty_checkpoint(
    empty_context_with_checkpoint,
):
    context = empty_context_with_checkpoint
    checkpoint_file_path = os.path.join(
        context.root_directory,
        DataContextConfigDefaults.CHECKPOINTS_BASE_DIRECTORY.value,
        "my_checkpoint.yml",
    )
    with open(checkpoint_file_path, "w") as f:
        f.write("# Not a Checkpoint file")
    assert os.path.isfile(checkpoint_file_path)
    assert context.list_checkpoints() == ["my_checkpoint"]

    with pytest.raises(ge_exceptions.InvalidCheckpointConfigError):
        context.get_checkpoint("my_checkpoint")


def test_get_checkpoint(empty_context_with_checkpoint):
    context = empty_context_with_checkpoint
    obs = context.get_checkpoint("my_checkpoint")
    assert isinstance(obs, Checkpoint)
    config = obs.config
    assert isinstance(config.to_json_dict(), dict)
    assert config.to_json_dict() == {
        "module_name": "great_expectations.checkpoint",
        "class_name": "LegacyCheckpoint",
        "config_version": None,
        "name": "my_checkpoint",
        "batches": [
            {
                "batch_kwargs": {
                    "datasource": "my_filesystem_datasource",
                    "path": "/Users/me/projects/my_project/data/data.csv",
                    "reader_method": "read_csv",
                },
                "expectation_suite_names": ["suite_one", "suite_two"],
            },
            {
                "batch_kwargs": {
                    "datasource": "my_redshift_datasource",
                    "query": "SELECT * FROM users WHERE status = 1",
                },
                "expectation_suite_names": ["suite_three"],
            },
        ],
        "validation_operator_name": "action_list_operator",
    }


def test_get_checkpoint_raises_error_on_missing_batches_key(empty_data_context):
    yaml = YAML(typ="safe")
    context = empty_data_context

    checkpoint = {
        "validation_operator_name": "action_list_operator",
    }
    checkpoint_file_path = os.path.join(
        context.root_directory,
        DataContextConfigDefaults.CHECKPOINTS_BASE_DIRECTORY.value,
        "foo.yml",
    )
    with open(checkpoint_file_path, "w") as f:
        yaml.dump(checkpoint, f)
    assert os.path.isfile(checkpoint_file_path)

    with pytest.raises(ge_exceptions.CheckpointError) as e:
        context.get_checkpoint("foo")


def test_get_checkpoint_raises_error_on_non_list_batches(empty_data_context):
    yaml = YAML(typ="safe")
    context = empty_data_context

    checkpoint = {
        "validation_operator_name": "action_list_operator",
        "batches": {"stuff": 33},
    }
    checkpoint_file_path = os.path.join(
        context.root_directory,
        DataContextConfigDefaults.CHECKPOINTS_BASE_DIRECTORY.value,
        "foo.yml",
    )
    with open(checkpoint_file_path, "w") as f:
        yaml.dump(checkpoint, f)
    assert os.path.isfile(checkpoint_file_path)

    with pytest.raises(ge_exceptions.InvalidCheckpointConfigError) as e:
        context.get_checkpoint("foo")


def test_get_checkpoint_raises_error_on_missing_expectation_suite_names(
    empty_data_context,
):
    yaml = YAML(typ="safe")
    context = empty_data_context

    checkpoint = {
        "validation_operator_name": "action_list_operator",
        "batches": [
            {
                "batch_kwargs": {"foo": 33},
            }
        ],
    }
    checkpoint_file_path = os.path.join(
        context.root_directory,
        DataContextConfigDefaults.CHECKPOINTS_BASE_DIRECTORY.value,
        "foo.yml",
    )
    with open(checkpoint_file_path, "w") as f:
        yaml.dump(checkpoint, f)
    assert os.path.isfile(checkpoint_file_path)

    with pytest.raises(ge_exceptions.CheckpointError) as e:
        context.get_checkpoint("foo")


def test_get_checkpoint_raises_error_on_missing_batch_kwargs(empty_data_context):
    yaml = YAML(typ="safe")
    context = empty_data_context

    checkpoint = {
        "validation_operator_name": "action_list_operator",
        "batches": [{"expectation_suite_names": ["foo"]}],
    }
    checkpoint_file_path = os.path.join(
        context.root_directory,
        DataContextConfigDefaults.CHECKPOINTS_BASE_DIRECTORY.value,
        "foo.yml",
    )
    with open(checkpoint_file_path, "w") as f:
        yaml.dump(checkpoint, f)
    assert os.path.isfile(checkpoint_file_path)

    with pytest.raises(ge_exceptions.CheckpointError) as e:
        context.get_checkpoint("foo")


# TODO: add more test cases
def test_run_checkpoint_new_style(
    titanic_pandas_data_context_with_v013_datasource_with_checkpoints_v1_with_empty_store_stats_enabled,
):
    context = titanic_pandas_data_context_with_v013_datasource_with_checkpoints_v1_with_empty_store_stats_enabled
    # add Checkpoint config
    checkpoint_config = CheckpointConfig(
        name="my_checkpoint",
        config_version=1,
        run_name_template="%Y-%M-foo-bar-template",
        expectation_suite_name="my_expectation_suite",
        action_list=[
            {
                "name": "store_validation_result",
                "action": {
                    "class_name": "StoreValidationResultAction",
                },
            },
            {
                "name": "store_evaluation_params",
                "action": {
                    "class_name": "StoreEvaluationParametersAction",
                },
            },
            {
                "name": "update_data_docs",
                "action": {
                    "class_name": "UpdateDataDocsAction",
                },
            },
        ],
        validations=[
            {
                "batch_request": {
                    "datasource_name": "my_datasource",
                    "data_connector_name": "my_basic_data_connector",
                    "data_asset_name": "Titanic_1911",
                }
            }
        ],
    )
    checkpoint_config_key = ConfigurationIdentifier(
        configuration_key=checkpoint_config.name
    )
    context.checkpoint_store.set(key=checkpoint_config_key, value=checkpoint_config)

    with pytest.raises(
        ge_exceptions.DataContextError, match=r"expectation_suite .* not found"
    ):
        context.run_checkpoint(checkpoint_name=checkpoint_config.name)

    assert len(context.validations_store.list_keys()) == 0

    # print(context.list_datasources())

    context.create_expectation_suite(expectation_suite_name="my_expectation_suite")

    result: CheckpointResult = context.run_checkpoint(
        checkpoint_name=checkpoint_config.name
    )
    assert len(result.list_validation_results()) == 1
    assert result.success

    result: CheckpointResult = context.run_checkpoint(
        checkpoint_name=checkpoint_config.name
    )
    assert len(result.list_validation_results()) == 1
    assert len(context.validations_store.list_keys()) == 2
    assert result.success


def test_get_validator_with_instantiated_expectation_suite(
    empty_data_context, tmp_path_factory
):
    context = empty_data_context

    base_directory = str(
        tmp_path_factory.mktemp(
            "test_get_validator_with_instantiated_expectation_suite"
        )
    )

    create_files_in_directory(
        directory=base_directory,
        file_name_list=[
            "some_file.csv",
        ],
    )

    yaml_config = f"""
class_name: Datasource

execution_engine:
    class_name: PandasExecutionEngine

data_connectors:
    my_filesystem_data_connector:
        class_name: ConfiguredAssetFilesystemDataConnector
        base_directory: {base_directory}
        default_regex:
            pattern: (.+)\\.csv
            group_names:
                - alphanumeric
        assets:
            A:
"""

    config = yaml.load(yaml_config)
    context.add_datasource(
        "my_directory_datasource",
        **config,
    )

    my_validator = context.get_validator(
        datasource_name="my_directory_datasource",
        data_connector_name="my_filesystem_data_connector",
        data_asset_name="A",
        batch_identifiers={
            "alphanumeric": "some_file",
        },
        expectation_suite=ExpectationSuite("my_expectation_suite"),
    )
    assert my_validator.expectation_suite_name == "my_expectation_suite"


def test_get_validator_with_attach_expectation_suite(
    empty_data_context, tmp_path_factory
):
    context = empty_data_context

    base_directory = str(
        tmp_path_factory.mktemp("test_get_validator_with_attach_expectation_suite")
    )

    create_files_in_directory(
        directory=base_directory,
        file_name_list=[
            "some_file.csv",
        ],
    )

    yaml_config = f"""
class_name: Datasource

execution_engine:
    class_name: PandasExecutionEngine

data_connectors:
    my_filesystem_data_connector:
        class_name: ConfiguredAssetFilesystemDataConnector
        base_directory: {base_directory}
        default_regex:
            pattern: (.+)\\.csv
            group_names:
                - alphanumeric
        assets:
            A:
"""

    config = yaml.load(yaml_config)
    context.add_datasource(
        "my_directory_datasource",
        **config,
    )

    my_validator = context.get_validator(
        datasource_name="my_directory_datasource",
        data_connector_name="my_filesystem_data_connector",
        data_asset_name="A",
        batch_identifiers={
            "alphanumeric": "some_file",
        },
        create_expectation_suite_with_name="A_expectation_suite",
    )
    assert my_validator.expectation_suite_name == "A_expectation_suite"


def test_get_batch_multiple_datasources_do_not_scan_all(
    data_context_with_bad_datasource,
):
    """
    What does this test and why?

    A DataContext can have "stale" datasources in its configuration (ie. connections to DBs that are now offline).
    If we configure a new datasource and are only using it (like the PandasDatasource below), then we don't
    want to be dependent on all the "stale" datasources working too.

    data_context_with_bad_datasource is a fixture that contains a configuration for an invalid datasource
    (with "fake_port" and "fake_host")

    In the test we configure a new expectation_suite, a local pandas_datasource and retrieve a single batch.

    This tests a fix for the following issue:
    https://github.com/great-expectations/great_expectations/issues/2241
    """

    context = data_context_with_bad_datasource
    context.create_expectation_suite(expectation_suite_name="local_test.default")
    expectation_suite = context.get_expectation_suite("local_test.default")
    context.add_datasource("pandas_datasource", class_name="PandasDatasource")
    df = pd.DataFrame({"a": [1, 2, 3]})
    batch = context.get_batch(
        batch_kwargs={"datasource": "pandas_datasource", "dataset": df},
        expectation_suite_name=expectation_suite,
    )
    assert len(batch) == 3


@mock.patch(
    "great_expectations.core.usage_statistics.usage_statistics.UsageStatisticsHandler.emit"
)
def test_add_checkpoint_from_yaml(mock_emit, empty_data_context_stats_enabled):
    """
    What does this test and why?
    We should be able to add a checkpoint directly from a valid yaml configuration.
    test_yaml_config() should not automatically save a checkpoint if valid.
    checkpoint yaml in a store should match the configuration, even if created from SimpleCheckpoints
    Note: This tests multiple items and could stand to be broken up.
    """

    context: DataContext = empty_data_context_stats_enabled
    checkpoint_name: str = "my_new_checkpoint"

    assert checkpoint_name not in context.list_checkpoints()
    assert len(context.list_checkpoints()) == 0

    checkpoint_yaml_config = f"""
name: {checkpoint_name}
config_version: 1.0
class_name: SimpleCheckpoint
run_name_template: "%Y%m%d-%H%M%S-my-run-name-template"
validations:
  - batch_request:
      datasource_name: data_dir
      data_connector_name: data_dir_example_data_connector
      data_asset_name: DEFAULT_ASSET_NAME
      partition_request:
        index: -1
    expectation_suite_name: newsuite
    """

    checkpoint_from_test_yaml_config = context.test_yaml_config(
        checkpoint_yaml_config, name=checkpoint_name
    )
    assert mock_emit.call_count == 1
    # Substitute anonymized name since it changes for each run
    anonymized_name = mock_emit.call_args_list[0][0][0]["event_payload"][
        "anonymized_name"
    ]
    expected_call_args_list = [
        mock.call(
            {
                "event": "data_context.test_yaml_config",
                "event_payload": {
                    "anonymized_name": anonymized_name,
                    "parent_class": "SimpleCheckpoint",
                },
                "success": True,
            }
        ),
    ]
    assert mock_emit.call_args_list == expected_call_args_list

    # test_yaml_config() no longer stores checkpoints automatically
    assert checkpoint_name not in context.list_checkpoints()
    assert len(context.list_checkpoints()) == 0

    checkpoint_from_yaml = context.add_checkpoint(
        **yaml.load(checkpoint_yaml_config),
    )

    expected_checkpoint_yaml: str = """name: my_new_checkpoint
config_version: 1.0
template_name:
module_name: great_expectations.checkpoint
class_name: Checkpoint
run_name_template: '%Y%m%d-%H%M%S-my-run-name-template'
expectation_suite_name:
batch_request:
action_list:
  - name: store_validation_result
    action:
      class_name: StoreValidationResultAction
  - name: store_evaluation_params
    action:
      class_name: StoreEvaluationParametersAction
  - name: update_data_docs
    action:
      class_name: UpdateDataDocsAction
      site_names: []
evaluation_parameters: {}
runtime_configuration: {}
validations:
  - batch_request:
      datasource_name: data_dir
      data_connector_name: data_dir_example_data_connector
      data_asset_name: DEFAULT_ASSET_NAME
      partition_request:
        index: -1
    expectation_suite_name: newsuite
profilers: []
ge_cloud_id:
expectation_suite_ge_cloud_id:
"""

    checkpoint_dir = os.path.join(
        context.root_directory,
        context.checkpoint_store.config["store_backend"]["base_directory"],
    )
    checkpoint_file = os.path.join(checkpoint_dir, f"{checkpoint_name}.yml")

    with open(checkpoint_file) as cf:
        checkpoint_from_disk = cf.read()

    assert checkpoint_from_disk == expected_checkpoint_yaml
    assert checkpoint_from_yaml.config.to_yaml_str() == expected_checkpoint_yaml

    checkpoint_from_store = context.get_checkpoint(checkpoint_name)
    assert checkpoint_from_store.config.to_yaml_str() == expected_checkpoint_yaml

    expected_action_list = [
        {
            "name": "store_validation_result",
            "action": {"class_name": "StoreValidationResultAction"},
        },
        {
            "name": "store_evaluation_params",
            "action": {"class_name": "StoreEvaluationParametersAction"},
        },
        {
            "name": "update_data_docs",
            "action": {"class_name": "UpdateDataDocsAction", "site_names": []},
        },
    ]

    assert checkpoint_from_yaml.action_list == expected_action_list
    assert checkpoint_from_store.action_list == expected_action_list
    assert checkpoint_from_test_yaml_config.action_list == expected_action_list
    assert checkpoint_from_store.action_list == expected_action_list

    assert checkpoint_from_test_yaml_config.name == checkpoint_from_yaml.name
    assert (
        checkpoint_from_test_yaml_config.action_list == checkpoint_from_yaml.action_list
    )

    assert checkpoint_from_yaml.name == checkpoint_name
    assert checkpoint_from_yaml.config.to_json_dict() == {
        "name": "my_new_checkpoint",
        "config_version": 1.0,
        "template_name": None,
        "module_name": "great_expectations.checkpoint",
        "class_name": "Checkpoint",
        "run_name_template": "%Y%m%d-%H%M%S-my-run-name-template",
        "expectation_suite_name": None,
        "batch_request": None,
        "action_list": [
            {
                "name": "store_validation_result",
                "action": {"class_name": "StoreValidationResultAction"},
            },
            {
                "name": "store_evaluation_params",
                "action": {"class_name": "StoreEvaluationParametersAction"},
            },
            {
                "name": "update_data_docs",
                "action": {"class_name": "UpdateDataDocsAction", "site_names": []},
            },
        ],
        "evaluation_parameters": {},
        "expectation_suite_ge_cloud_id": None,
        "runtime_configuration": {},
        "validations": [
            {
                "batch_request": {
                    "datasource_name": "data_dir",
                    "data_connector_name": "data_dir_example_data_connector",
                    "data_asset_name": "DEFAULT_ASSET_NAME",
                    "partition_request": {"index": -1},
                },
                "expectation_suite_name": "newsuite",
            }
        ],
        "profilers": [],
        "ge_cloud_id": None,
    }

    assert isinstance(checkpoint_from_yaml, Checkpoint)

    assert checkpoint_name in context.list_checkpoints()
    assert len(context.list_checkpoints()) == 1

    # No other usage stats calls detected
    assert mock_emit.call_count == 1


@mock.patch(
    "great_expectations.core.usage_statistics.usage_statistics.UsageStatisticsHandler.emit"
)
def test_add_checkpoint_from_yaml_fails_for_unrecognized_class_name(
    mock_emit, empty_data_context_stats_enabled
):
    """
    What does this test and why?
    Checkpoint yaml should have a valid class_name
    """

    context: DataContext = empty_data_context_stats_enabled
    checkpoint_name: str = "my_new_checkpoint"

    assert checkpoint_name not in context.list_checkpoints()
    assert len(context.list_checkpoints()) == 0

    checkpoint_yaml_config = f"""
name: {checkpoint_name}
config_version: 1.0
class_name: NotAValidCheckpointClassName
run_name_template: "%Y%m%d-%H%M%S-my-run-name-template"
validations:
  - batch_request:
      datasource_name: data_dir
      data_connector_name: data_dir_example_data_connector
      data_asset_name: DEFAULT_ASSET_NAME
      partition_request:
        index: -1
    expectation_suite_name: newsuite
    """

    with pytest.raises(KeyError):
        context.test_yaml_config(checkpoint_yaml_config, name=checkpoint_name)

    with pytest.raises(AttributeError):
        context.add_checkpoint(
            **yaml.load(checkpoint_yaml_config),
        )

    assert checkpoint_name not in context.list_checkpoints()
    assert len(context.list_checkpoints()) == 0
    assert mock_emit.call_count == 1
    expected_call_args_list = [
        mock.call(
            {
                "event": "data_context.test_yaml_config",
                "event_payload": {},
                "success": False,
            }
        ),
    ]
    assert mock_emit.call_args_list == expected_call_args_list


@mock.patch(
    "great_expectations.core.usage_statistics.usage_statistics.UsageStatisticsHandler.emit"
)
def test_add_datasource_from_yaml(mock_emit, empty_data_context_stats_enabled):
    """
    What does this test and why?
    Adding a datasource using context.add_datasource() via a config from a parsed yaml string without substitution variables should work as expected.
    """
    context: DataContext = empty_data_context_stats_enabled

    assert "my_new_datasource" not in context.datasources.keys()
    assert "my_new_datasource" not in context.list_datasources()
    assert "my_new_datasource" not in context.get_config()["datasources"]

    datasource_name: str = "my_datasource"

    example_yaml = f"""
    class_name: Datasource
    execution_engine:
      class_name: PandasExecutionEngine
    data_connectors:
      data_dir_example_data_connector:
        class_name: InferredAssetFilesystemDataConnector
        datasource_name: {datasource_name}
        base_directory: ../data
        default_regex:
          group_names: data_asset_name
          pattern: (.*)
    """
    datasource_from_test_yaml_config = context.test_yaml_config(
        example_yaml, name=datasource_name
    )
    assert mock_emit.call_count == 1
    # Substitute anonymized names since it changes for each run
    anonymized_datasource_name = mock_emit.call_args_list[0][0][0]["event_payload"][
        "anonymized_name"
    ]
    anonymized_execution_engine_name = mock_emit.call_args_list[0][0][0][
        "event_payload"
    ]["anonymized_execution_engine"]["anonymized_name"]
    anonymized_data_connector_name = mock_emit.call_args_list[0][0][0]["event_payload"][
        "anonymized_data_connectors"
    ][0]["anonymized_name"]
    expected_call_args_list = [
        mock.call(
            {
                "event": "data_context.test_yaml_config",
                "event_payload": {
                    "anonymized_name": anonymized_datasource_name,
                    "parent_class": "Datasource",
                    "anonymized_execution_engine": {
                        "anonymized_name": anonymized_execution_engine_name,
                        "parent_class": "PandasExecutionEngine",
                    },
                    "anonymized_data_connectors": [
                        {
                            "anonymized_name": anonymized_data_connector_name,
                            "parent_class": "InferredAssetFilesystemDataConnector",
                        }
                    ],
                },
                "success": True,
            }
        ),
    ]
    assert mock_emit.call_args_list == expected_call_args_list

    datasource_from_yaml = context.add_datasource(
        name=datasource_name, **yaml.load(example_yaml)
    )
    assert mock_emit.call_count == 2
    expected_call_args_list.extend(
        [
            mock.call(
                {
                    "event": "data_context.add_datasource",
                    "event_payload": {},
                    "success": True,
                }
            ),
        ]
    )
    assert mock_emit.call_args_list == expected_call_args_list

    assert datasource_from_test_yaml_config.config == datasource_from_yaml.config

    assert datasource_from_yaml.name == datasource_name
    assert datasource_from_yaml.config == {
        "execution_engine": {
            "class_name": "PandasExecutionEngine",
            "module_name": "great_expectations.execution_engine",
        },
        "data_connectors": {
            "data_dir_example_data_connector": {
                "class_name": "InferredAssetFilesystemDataConnector",
                "module_name": "great_expectations.datasource.data_connector",
                "default_regex": {"group_names": "data_asset_name", "pattern": "(.*)"},
                "base_directory": "../data",
            }
        },
    }
    assert isinstance(datasource_from_yaml, Datasource)
    assert datasource_from_yaml.__class__.__name__ == "Datasource"

    assert datasource_name in [d["name"] for d in context.list_datasources()]
    assert datasource_name in context.datasources
    assert datasource_name in context.get_config()["datasources"]

    # Check that the datasource was written to disk as expected
    root_directory = context.root_directory
    del context
    context = DataContext(root_directory)

    assert datasource_name in [d["name"] for d in context.list_datasources()]
    assert datasource_name in context.datasources
    assert datasource_name in context.get_config()["datasources"]
    assert mock_emit.call_count == 3
    expected_call_args_list.extend(
        [
            mock.call(
                {
                    "event": "data_context.__init__",
                    "event_payload": {},
                    "success": True,
                }
            ),
        ]
    )
    assert mock_emit.call_args_list == expected_call_args_list


@mock.patch(
    "great_expectations.core.usage_statistics.usage_statistics.UsageStatisticsHandler.emit"
)
def test_add_datasource_from_yaml_sql_datasource(
    mock_emit,
    sa,
    test_backends,
    empty_data_context_stats_enabled,
):
    """
    What does this test and why?
    Adding a datasource using context.add_datasource() via a config from a parsed yaml string without substitution variables should work as expected.
    """

    if "postgresql" not in test_backends:
        pytest.skip("test_add_datasource_from_yaml_sql_datasource requires postgresql")

    context: DataContext = empty_data_context_stats_enabled

    assert "my_new_datasource" not in context.datasources.keys()
    assert "my_new_datasource" not in context.list_datasources()
    assert "my_new_datasource" not in context.get_config()["datasources"]

    datasource_name: str = "my_datasource"

    example_yaml = f"""
    class_name: SimpleSqlalchemyDatasource
    introspection:
      whole_table:
        data_asset_name_suffix: __whole_table
    credentials:
      drivername: postgresql
      host: localhost
      port: '5432'
      username: postgres
      password: ''
      database: postgres
    """

    datasource_from_test_yaml_config = context.test_yaml_config(
        example_yaml, name=datasource_name
    )
    assert mock_emit.call_count == 1
    # Substitute anonymized name since it changes for each run
    anonymized_name = mock_emit.call_args_list[0][0][0]["event_payload"][
        "anonymized_name"
    ]
    anonymized_data_connector_name = mock_emit.call_args_list[0][0][0]["event_payload"][
        "anonymized_data_connectors"
    ][0]["anonymized_name"]
    expected_call_args_list = [
        mock.call(
            {
                "event": "data_context.test_yaml_config",
                "event_payload": {
                    "anonymized_name": anonymized_name,
                    "parent_class": "SimpleSqlalchemyDatasource",
                    "anonymized_execution_engine": {
                        "parent_class": "SqlAlchemyExecutionEngine"
                    },
                    "anonymized_data_connectors": [
                        {
                            "anonymized_name": anonymized_data_connector_name,
                            "parent_class": "InferredAssetSqlDataConnector",
                        }
                    ],
                },
                "success": True,
            }
        ),
    ]
    assert mock_emit.call_args_list == expected_call_args_list
    datasource_from_yaml = context.add_datasource(
        name=datasource_name, **yaml.load(example_yaml)
    )
    assert mock_emit.call_count == 2
    expected_call_args_list.extend(
        [
            mock.call(
                {
                    "event": "data_context.add_datasource",
                    "event_payload": {},
                    "success": True,
                }
            ),
        ]
    )
    assert mock_emit.call_args_list == expected_call_args_list

    # .config not implemented for SimpleSqlalchemyDatasource
    assert datasource_from_test_yaml_config.config == {}
    assert datasource_from_yaml.config == {}

    assert datasource_from_yaml.name == datasource_name
    assert isinstance(datasource_from_yaml, SimpleSqlalchemyDatasource)
    assert datasource_from_yaml.__class__.__name__ == "SimpleSqlalchemyDatasource"

    assert datasource_name in [d["name"] for d in context.list_datasources()]
    assert datasource_name in context.datasources
    assert datasource_name in context.get_config()["datasources"]

    assert isinstance(
        context.get_datasource(datasource_name=datasource_name),
        SimpleSqlalchemyDatasource,
    )
    assert isinstance(
        context.get_config()["datasources"][datasource_name], DatasourceConfig
    )

    # As of 20210312 SimpleSqlalchemyDatasource returns an empty {} .config
    # so here we check for each part of the config individually
    datasource_config = context.get_config()["datasources"][datasource_name]
    assert datasource_config.class_name == "SimpleSqlalchemyDatasource"
    assert datasource_config.credentials == {
        "drivername": "postgresql",
        "host": "localhost",
        "port": "5432",
        "username": "postgres",
        "password": "",
        "database": "postgres",
    }
    assert datasource_config.credentials == OrderedDict(
        [
            ("drivername", "postgresql"),
            ("host", "localhost"),
            ("port", "5432"),
            ("username", "postgres"),
            ("password", ""),
            ("database", "postgres"),
        ]
    )
    assert datasource_config.introspection == OrderedDict(
        [("whole_table", OrderedDict([("data_asset_name_suffix", "__whole_table")]))]
    )
    assert datasource_config.module_name == "great_expectations.datasource"

    # Check that the datasource was written to disk as expected
    root_directory = context.root_directory
    del context
    context = DataContext(root_directory)

    assert datasource_name in [d["name"] for d in context.list_datasources()]
    assert datasource_name in context.datasources
    assert datasource_name in context.get_config()["datasources"]

    assert isinstance(
        context.get_datasource(datasource_name=datasource_name),
        SimpleSqlalchemyDatasource,
    )
    assert isinstance(
        context.get_config()["datasources"][datasource_name], DatasourceConfig
    )

    # As of 20210312 SimpleSqlalchemyDatasource returns an empty {} .config
    # so here we check for each part of the config individually
    datasource_config = context.get_config()["datasources"][datasource_name]
    assert datasource_config.class_name == "SimpleSqlalchemyDatasource"
    assert datasource_config.credentials == {
        "drivername": "postgresql",
        "host": "localhost",
        "port": "5432",
        "username": "postgres",
        "password": "",
        "database": "postgres",
    }
    assert datasource_config.credentials == OrderedDict(
        [
            ("drivername", "postgresql"),
            ("host", "localhost"),
            ("port", "5432"),
            ("username", "postgres"),
            ("password", ""),
            ("database", "postgres"),
        ]
    )
    assert datasource_config.introspection == OrderedDict(
        [("whole_table", OrderedDict([("data_asset_name_suffix", "__whole_table")]))]
    )
    assert datasource_config.module_name == "great_expectations.datasource"
    assert mock_emit.call_count == 3
    expected_call_args_list.extend(
        [
            mock.call(
                {
                    "event": "data_context.__init__",
                    "event_payload": {},
                    "success": True,
                }
            ),
        ]
    )
    assert mock_emit.call_args_list == expected_call_args_list


@mock.patch(
    "great_expectations.core.usage_statistics.usage_statistics.UsageStatisticsHandler.emit"
)
def test_add_datasource_from_yaml_sql_datasource_with_credentials(
    mock_emit, sa, test_backends, empty_data_context_stats_enabled
):
    """
    What does this test and why?
    Adding a datasource using context.add_datasource() via a config from a parsed yaml string without substitution variables.
    In addition, this tests whether the same can be accomplished using credentials with a  Datasource and SqlAlchemyExecutionEngine, rather than a SimpleSqlalchemyDatasource
    """

    if "postgresql" not in test_backends:
        pytest.skip(
            "test_add_datasource_from_yaml_sql_datasource_with_credentials requires postgresql"
        )

    context: DataContext = empty_data_context_stats_enabled

    assert "my_new_datasource" not in context.datasources.keys()
    assert "my_new_datasource" not in context.list_datasources()
    assert "my_new_datasource" not in context.get_config()["datasources"]

    datasource_name: str = "my_datasource"

    example_yaml = f"""
    class_name: Datasource
    execution_engine:
      class_name: SqlAlchemyExecutionEngine
      credentials:
        host: localhost
        port: 5432
        username: postgres
        password:
        database: test_ci
        drivername: postgresql
    data_connectors:
      default_inferred_data_connector_name:
        class_name: InferredAssetSqlDataConnector
        name: whole_table
      default_runtime_data_connector_name:
        class_name: RuntimeDataConnector
        batch_identifiers:
          - default_identifier_name
    """

    datasource_from_test_yaml_config = context.test_yaml_config(
        example_yaml, name=datasource_name
    )
    assert mock_emit.call_count == 1
    # Substitute anonymized name since it changes for each run
    anonymized_name = mock_emit.call_args_list[0][0][0]["event_payload"][
        "anonymized_name"
    ]
    anonymized_execution_engine_name = mock_emit.call_args_list[0][0][0][
        "event_payload"
    ]["anonymized_execution_engine"]["anonymized_name"]
    anonymized_data_connector_name = mock_emit.call_args_list[0][0][0]["event_payload"][
        "anonymized_data_connectors"
    ][0]["anonymized_name"]
    anonymized_data_connector_name_1 = mock_emit.call_args_list[0][0][0][
        "event_payload"
    ]["anonymized_data_connectors"][1]["anonymized_name"]
    expected_call_args_list = [
        mock.call(
            {
                "event": "data_context.test_yaml_config",
                "event_payload": {
                    "anonymized_name": anonymized_name,
                    "parent_class": "Datasource",
                    "anonymized_execution_engine": {
                        "anonymized_name": anonymized_execution_engine_name,
                        "parent_class": "SqlAlchemyExecutionEngine",
                    },
                    "anonymized_data_connectors": [
                        {
                            "anonymized_name": anonymized_data_connector_name,
                            "parent_class": "InferredAssetSqlDataConnector",
                        },
                        {
                            "anonymized_name": anonymized_data_connector_name_1,
                            "parent_class": "RuntimeDataConnector",
                        },
                    ],
                },
                "success": True,
            }
        ),
    ]
    assert mock_emit.call_args_list == expected_call_args_list
    datasource_from_yaml = context.add_datasource(
        name=datasource_name, **yaml.load(example_yaml)
    )
    assert mock_emit.call_count == 2
    expected_call_args_list.extend(
        [
            mock.call(
                {
                    "event": "data_context.add_datasource",
                    "event_payload": {},
                    "success": True,
                }
            ),
        ]
    )
    assert mock_emit.call_args_list == expected_call_args_list

    assert datasource_from_test_yaml_config.config == {
        "execution_engine": {
            "class_name": "SqlAlchemyExecutionEngine",
            "credentials": {
                "host": "localhost",
                "port": 5432,
                "username": "postgres",
                "password": None,
                "database": "test_ci",
                "drivername": "postgresql",
            },
            "module_name": "great_expectations.execution_engine",
        },
        "data_connectors": {
            "default_inferred_data_connector_name": {
                "class_name": "InferredAssetSqlDataConnector",
                "module_name": "great_expectations.datasource.data_connector",
            },
            "default_runtime_data_connector_name": {
                "class_name": "RuntimeDataConnector",
                "batch_identifiers": ["default_identifier_name"],
                "module_name": "great_expectations.datasource.data_connector",
            },
        },
    }
    assert datasource_from_yaml.config == {
        "execution_engine": {
            "class_name": "SqlAlchemyExecutionEngine",
            "credentials": {
                "host": "localhost",
                "port": 5432,
                "username": "postgres",
                "password": None,
                "database": "test_ci",
                "drivername": "postgresql",
            },
            "module_name": "great_expectations.execution_engine",
        },
        "data_connectors": {
            "default_inferred_data_connector_name": {
                "class_name": "InferredAssetSqlDataConnector",
                "module_name": "great_expectations.datasource.data_connector",
            },
            "default_runtime_data_connector_name": {
                "class_name": "RuntimeDataConnector",
                "batch_identifiers": ["default_identifier_name"],
                "module_name": "great_expectations.datasource.data_connector",
            },
        },
    }

    assert datasource_from_yaml.name == datasource_name
    assert isinstance(datasource_from_yaml, Datasource)
    assert datasource_from_yaml.__class__.__name__ == "Datasource"

    assert datasource_name == context.list_datasources()[0]["name"]
    assert isinstance(context.datasources[datasource_name], Datasource)

    assert isinstance(
        context.get_datasource(datasource_name=datasource_name),
        Datasource,
    )
    assert isinstance(
        context.get_config()["datasources"][datasource_name], DatasourceConfig
    )

    # making sure the config is right
    datasource_config = context.get_config()["datasources"][datasource_name]
    assert datasource_config.class_name == "Datasource"
    assert datasource_config.execution_engine.credentials == {
        "host": "localhost",
        "port": 5432,
        "username": "postgres",
        "password": None,
        "database": "test_ci",
        "drivername": "postgresql",
    }
    assert datasource_config.execution_engine.credentials == OrderedDict(
        [
            ("host", "localhost"),
            ("port", 5432),
            ("username", "postgres"),
            ("password", None),
            ("database", "test_ci"),
            ("drivername", "postgresql"),
        ]
    )

    # No other usage stats calls detected
    assert mock_emit.call_count == 2


@mock.patch(
    "great_expectations.core.usage_statistics.usage_statistics.UsageStatisticsHandler.emit"
)
def test_add_datasource_from_yaml_with_substitution_variables(
    mock_emit, empty_data_context_stats_enabled, monkeypatch
):
    """
    What does this test and why?
    Adding a datasource using context.add_datasource() via a config from a parsed yaml string containing substitution variables should work as expected.
    """

    context: DataContext = empty_data_context_stats_enabled

    assert "my_new_datasource" not in context.datasources.keys()
    assert "my_new_datasource" not in context.list_datasources()
    assert "my_new_datasource" not in context.get_config()["datasources"]

    datasource_name: str = "my_datasource"

    monkeypatch.setenv("SUBSTITUTED_BASE_DIRECTORY", "../data")

    example_yaml = f"""
        class_name: Datasource
        execution_engine:
          class_name: PandasExecutionEngine
        data_connectors:
          data_dir_example_data_connector:
            class_name: InferredAssetFilesystemDataConnector
            datasource_name: {datasource_name}
            base_directory: ${{SUBSTITUTED_BASE_DIRECTORY}}
            default_regex:
              group_names: data_asset_name
              pattern: (.*)
        """
    datasource_from_test_yaml_config = context.test_yaml_config(
        example_yaml, name=datasource_name
    )

    assert mock_emit.call_count == 1
    # Substitute anonymized names since it changes for each run
    anonymized_datasource_name = mock_emit.call_args_list[0][0][0]["event_payload"][
        "anonymized_name"
    ]
    anonymized_execution_engine_name = mock_emit.call_args_list[0][0][0][
        "event_payload"
    ]["anonymized_execution_engine"]["anonymized_name"]
    anonymized_data_connector_name = mock_emit.call_args_list[0][0][0]["event_payload"][
        "anonymized_data_connectors"
    ][0]["anonymized_name"]
    expected_call_args_list = [
        mock.call(
            {
                "event": "data_context.test_yaml_config",
                "event_payload": {
                    "anonymized_name": anonymized_datasource_name,
                    "parent_class": "Datasource",
                    "anonymized_execution_engine": {
                        "anonymized_name": anonymized_execution_engine_name,
                        "parent_class": "PandasExecutionEngine",
                    },
                    "anonymized_data_connectors": [
                        {
                            "anonymized_name": anonymized_data_connector_name,
                            "parent_class": "InferredAssetFilesystemDataConnector",
                        }
                    ],
                },
                "success": True,
            }
        ),
    ]
    assert mock_emit.call_args_list == expected_call_args_list
    datasource_from_yaml = context.add_datasource(
        name=datasource_name, **yaml.load(example_yaml)
    )
    assert mock_emit.call_count == 2
    expected_call_args_list.extend(
        [
            mock.call(
                {
                    "event": "data_context.add_datasource",
                    "event_payload": {},
                    "success": True,
                }
            ),
        ]
    )
    assert mock_emit.call_args_list == expected_call_args_list

    assert datasource_from_test_yaml_config.config == datasource_from_yaml.config

    assert datasource_from_yaml.name == datasource_name
    assert datasource_from_yaml.config == {
        "execution_engine": {
            "class_name": "PandasExecutionEngine",
            "module_name": "great_expectations.execution_engine",
        },
        "data_connectors": {
            "data_dir_example_data_connector": {
                "class_name": "InferredAssetFilesystemDataConnector",
                "module_name": "great_expectations.datasource.data_connector",
                "default_regex": {"group_names": "data_asset_name", "pattern": "(.*)"},
                "base_directory": "../data",
            }
        },
    }
    assert isinstance(datasource_from_yaml, Datasource)
    assert datasource_from_yaml.__class__.__name__ == "Datasource"

    assert datasource_name in [d["name"] for d in context.list_datasources()]
    assert datasource_name in context.datasources
    assert datasource_name in context.get_config()["datasources"]

    # Check that the datasource was written to disk as expected
    root_directory = context.root_directory
    del context
    context = DataContext(root_directory)

    assert datasource_name in [d["name"] for d in context.list_datasources()]
    assert datasource_name in context.datasources
    assert datasource_name in context.get_config()["datasources"]
    assert mock_emit.call_count == 3
    expected_call_args_list.extend(
        [
            mock.call(
                {
                    "event": "data_context.__init__",
                    "event_payload": {},
                    "success": True,
                }
            ),
        ]
    )
    assert mock_emit.call_args_list == expected_call_args_list<|MERGE_RESOLUTION|>--- conflicted
+++ resolved
@@ -62,8 +62,6 @@
         return json.load(suite)
 
 
-<<<<<<< HEAD
-=======
 def test_get_data_context_no_context_instantiated():
     """
     What does this test and why?
@@ -78,7 +76,6 @@
         DataContext.get_data_context()
 
 
->>>>>>> a303d8a0
 def test_get_data_context(titanic_data_context):
     """
     This test tests whether the registry contains the identical data_context to the only that was passed in as a param.
