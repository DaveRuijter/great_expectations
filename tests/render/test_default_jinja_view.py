--- conflicted
+++ resolved
@@ -12,7 +12,6 @@
 from great_expectations.render.view import DefaultJinjaPageView
 from great_expectations.render.types import (
     RenderedSectionContent,
-    RenderedDocumentContent,
     RenderedHeaderContent, RenderedTableContent, ValueListContent, RenderedGraphContent, TextContent)
 
 @pytest.fixture()
@@ -53,326 +52,8 @@
 
     document = ProfilingResultsPageRenderer().render(validation_results)
     html = DefaultJinjaPageView().render(document)
-<<<<<<< HEAD
-    print(html)
-
-    expected_html = """
-<!DOCTYPE html>
-<html>
-  <head>
-    <title>Data documentation compiled by Great Expectations</title>
-    <meta name="viewport" content="width=device-width, initial-scale=1.0" />
-    <meta charset="UTF-8">
-    <title></title>
-
-    
-    
-    <link rel="stylesheet" href="https://maxcdn.bootstrapcdn.com/bootstrap/4.3.1/css/bootstrap.min.css"/>
-
-    <style>  body {
-    position: relative;
-  }
-  .container {
-    padding-top: 50px;
-  }
-  .sticky {
-    position: -webkit-sticky;
-    position: sticky;
-    max-height: 90vh;
-    overflow-y: auto;
-    top: 15px;
-  }
-
-  .ge-section {
-    clear:both;
-    margin-bottom: 30px;
-    padding-bottom: 20px;
-  }
-
-  .triangle {
-    border: solid #222;
-    border-width: 0 1px 1px 0;
-    display: inline;
-    cursor: pointer;
-    padding: 3px;
-    position: absolute;
-    right: 0;
-    margin-top: 10px;
-
-    transform: rotate(40deg);
-    -webkit-transform: rotate(40deg);
-    transition: .3s transform ease-in-out;
-  }
-
-  .collapsed .triangle{
-    transform: rotate(-140deg);
-    -webkit-transform: rotate(-140deg);
-    transition: .3s transform ease-in-out;
-  }
-
-  .popover {
-    max-width: 100%;
-  }
-
-  .cooltip {
-    display:inline-block;
-    position:relative;
-    text-align:left;
-    cursor:pointer;
-  }
-
-  .cooltip .top {
-    min-width:200px;
-    top:-6px;
-    left:50%;
-    transform:translate(-50%, -100%);
-    padding:10px 20px;
-    color:#FFFFFF;
-    background-color:#222222;
-    font-weight:normal;
-    font-size:13px;
-    border-radius:8px;
-    position:absolute;
-    z-index:99999999 !important;
-    box-sizing:border-box;
-    box-shadow:0 1px 8px rgba(0,0,0,0.5);
-    display:none;
-    }
-
-  .cooltip:hover .top {
-      display:block;
-      z-index:99999999 !important;
-  }
-
-  .cooltip .top i {
-      position:absolute;
-      top:100%;
-      left:50%;
-      margin-left:-12px;
-      width:24px;
-      height:12px;
-      overflow:hidden;
-  }
-
-  .cooltip .top i::after {
-      content:'';
-      position:absolute;
-      width:12px;
-      height:12px;
-      left:50%;
-      transform:translate(-50%,-50%) rotate(45deg);
-      background-color:#222222;
-      box-shadow:0 1px 8px rgba(0,0,0,0.5);
-  }
-
-  ul {
-    padding-inline-start: 20px;
-  }
-
-  .table-cell-frame {
-      overflow-y: auto;
-      max-height: 335px;
-  }
-
-  .table-cell-frame ul {
-    padding-bottom: 20px
-  }
-
-  .table-cell-frame::-webkit-scrollbar {
-      -webkit-appearance: none;
-  }
-
-  .table-cell-frame::-webkit-scrollbar:vertical {
-      width: 11px;
-  }
-
-  .table-cell-frame::-webkit-scrollbar:horizontal {
-      height: 11px;
-  }
-
-  .table-cell-frame::-webkit-scrollbar-thumb {
-      border-radius: 8px;
-      border: 2px solid white; /* should match background, can't be transparent */
-      background-color: rgba(0, 0, 0, .5);
-  }</style>
-    <style></style>
-
-    <script src="https://cdn.jsdelivr.net/npm/vega@5.3.5/build/vega.js"></script>
-    <script src="https://cdn.jsdelivr.net/npm/vega-lite@3.2.1/build/vega-lite.js"></script>
-    <script src="https://cdn.jsdelivr.net/npm/vega-embed@4.0.0/build/vega-embed.js"></script>
-    <script src="https://kit.fontawesome.com/8217dffd95.js"></script>
-  </head>
-
-  <body
-        data-spy="scroll"
-        data-target="#navigation"
-        data-offset="50"
-    >
-    
-<nav aria-label="breadcrumb">
-    <ol class="ge-breadcrumbs breadcrumb">
-        
-          <li class="ge-breadcrumbs-item breadcrumb-item"><a href="../../../../../index.html">Home</a></li>
-            
-            <li class="ge-breadcrumbs-item breadcrumb-item">datasource</li>
-        
-            <li class="ge-breadcrumbs-item breadcrumb-item">generator</li>
-        
-            <li class="ge-breadcrumbs-item breadcrumb-item">tetanusvaricella</li>
-        
-        <li class="ge-breadcrumbs-item breadcrumb-item active" aria-current="page">2019-06-25T14:58:09.960521-my_suite-ProfilingResults</li>
-    </ol>
-</nav>
-
-
-    <div class="container-fluid px-3">
-      <div class="row">
-        <div class="col-2 navbar-collapse">
-          <nav id="navigation" class="navbar navbar-light bg-light sticky d-none d-sm-block ge-navigation-sidebar-container">
-    <nav class="nav nav-pills flex-column ge-navigation-sidebar-content">
-        <a class="navbar-brand ge-navigation-sidebar-title" href="#" style="white-space: normal; word-break: break-all;overflow-wrap: normal; font-size: 1rem; font-weight: 500;">tetanusvaricella</a>
-        
-            <a class="nav-link ge-navigation-sidebar-link" href="#section-1">Overview</a>
-        
-    </nav>
-</nav>
-        </div>
-        <div class="col-md-8 col-lg-8 col-xs-12">
-        
-          <div id="section-1" class="ge-section container-fluid">
-    <div class="row">
-    
-
-<div id="section-1-content-block-1" class="col-12" >
-
-    <div id="section-1-content-block-1-header" class="alert alert-secondary" >
-    <h3>
-        Overview
-    </h3></div>
-
-</div>
-
-
-<div id="section-1-content-block-2" class="col-6" style="margin-top:20px;" >
-
-    <div id="section-1-content-block-2-header" >
-        
-        <h4>
-            Dataset info
-        </h4>
-        </div>
-
-
-<table id="section-1-content-block-2-body" class="table table-sm" >
-    
-
-    <tr>
-        <td id="section-1-content-block-2-cell-1-1" ><div class="table-cell-frame"><span>Number of variables</span></div></td><td id="section-1-content-block-2-cell-1-2" ><div class="table-cell-frame">0</div></td></tr><tr>
-        <td id="section-1-content-block-2-cell-2-1" ><div class="table-cell-frame">
-                <span class="cooltip" >
-                    Number of observations
-                    <span class=top>
-                        expect_table_row_count_to_be_between
-                    </span>
-                </span>
-            </div></td><td id="section-1-content-block-2-cell-2-2" ><div class="table-cell-frame"><span>--</span></div></td></tr><tr>
-        <td id="section-1-content-block-2-cell-3-1" ><div class="table-cell-frame"><span>Missing cells</span></div></td><td id="section-1-content-block-2-cell-3-2" ><div class="table-cell-frame"><span>?</span></div></td></tr></table>
-
-</div>
-
-
-<div id="section-1-content-block-3" class="col-6 table-responsive" style="margin-top:20px;" >
-
-    <div id="section-1-content-block-3-header" >
-        
-        <h4>
-            Variable types
-        </h4>
-        </div>
-
-
-<table id="section-1-content-block-3-body" class="table table-sm" >
-    
-
-    <tr>
-        <td id="section-1-content-block-3-cell-1-1" ><div class="table-cell-frame"><span>int</span></div></td><td id="section-1-content-block-3-cell-1-2" ><div class="table-cell-frame"><span>0</span></div></td></tr><tr>
-        <td id="section-1-content-block-3-cell-2-1" ><div class="table-cell-frame"><span>float</span></div></td><td id="section-1-content-block-3-cell-2-2" ><div class="table-cell-frame"><span>0</span></div></td></tr><tr>
-        <td id="section-1-content-block-3-cell-3-1" ><div class="table-cell-frame"><span>string</span></div></td><td id="section-1-content-block-3-cell-3-2" ><div class="table-cell-frame"><span>0</span></div></td></tr><tr>
-        <td id="section-1-content-block-3-cell-4-1" ><div class="table-cell-frame"><span>unknown</span></div></td><td id="section-1-content-block-3-cell-4-2" ><div class="table-cell-frame"><span>0</span></div></td></tr></table>
-
-</div>"""
-
-    expected_html_2 = """
-</div>
-</div>
-
-        </div>
-        <div class="col-lg-2 col-md-2 col-xs-12 d-none d-md-block">
-            <div>
-  <div class="col-12">
-    <div class="row">
-      <img
-        src="https://great-expectations.readthedocs.io/en/latest/_images/generic_dickens_protagonist.png"
-        style="
-          width: 200px;
-          margin-left: auto;
-          margin-right: auto;
-        ">
-    </div>
-  </div>
-  <div class="col-12">
-    <p>
-      Documentation autogenerated using
-      <a href="https://greatexpectations.io">Great Expectations</a>.
-    </p>
-  </div>
-  <div class="alert alert-danger col-12" role="alert">
-      This is a beta feature! Expect changes in API, behavior, and design.
-  </div>
-</div>
-        </div>
-        <div class="d-block d-sm-none col-12">
-            <div>
-              <div class="row">
-                <img
-                  src="https://great-expectations.readthedocs.io/en/latest/_images/generic_dickens_protagonist.png"
-                  style="
-                    width: 200px;
-                    margin-left: auto;
-                    margin-right: auto;
-                  ">
-              </div>
-            </div>
-            <div class="col-12">
-              <p>
-                Documentation autogenerated using
-                <a href="https://greatexpectations.io">Great Expectations</a>.
-              </p>
-            </div>
-            <div class="alert alert-danger col-12" role="alert">
-                This is a beta feature! Expect changes in API, behavior, and design.
-            </div>
-          </div>
-
-      </div>
-    </div>
-    <script src="https://code.jquery.com/jquery-3.2.1.slim.min.js"></script>
-    <script src="https://maxcdn.bootstrapcdn.com/bootstrap/4.3.1/js/bootstrap.min.js"></script>
-    <script>
-        $(window).on('activate.bs.scrollspy', function () {
-          document.querySelector(".nav-link.active").scrollIntoViewIfNeeded();
-        });
-    </script>
-  </body>
-</html>
-"""
-    
-    assert expected_html.replace(" ", "").replace("\t", "").replace("\n", "") in html.replace(" ", "").replace("\t", "").replace("\n", "")
-    assert expected_html_2.replace(" ", "").replace("\t", "").replace("\n", "") in html.replace(" ", "").replace("\t", "").replace("\n", "")
-=======
     with open('./tests/render/output/test_render_DefaultJinjaPageView_meta_info.html', 'w') as outfile:
         outfile.write(html)
->>>>>>> 8155b1f2
 
 
 def test_render_section_page():
